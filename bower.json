{
  "name": "kibana",
  "authors": [
    "Spencer Alger <spencer@spenceralger.com>"
  ],
  "description": "Browser based analytics and search interface to Logstash and other timestamped data sets stored in ElasticSearch",
  "main": "src/index.html",
  "keywords": [
    "kibana",
    "elasticsearch"
  ],
  "license": "Apache 2.0",
  "homepage": "http://www.elastic.co/products/kibana",
  "ignore": [
    "**/.*",
    "node_modules",
    "bower_components",
    "test",
    "tests"
  ],
  "dependencies": {
    "angular": "1.2.28",
    "angular-bindonce": "0.3.3",
    "angular-bootstrap": "0.10.0",
    "angular-elastic": "2.4.2",
    "angular-mocks": "1.2.28",
    "angular-route": "1.2.28",
    "angular-ui-ace": "0.2.3",
    "bluebird": "~2.9.27",
    "bootstrap": "3.3.4",
    "d3": "3.5.5",
    "elasticsearch": "~5.0.0",
    "Faker": "1.1.0",
    "FileSaver": "babc6d9d8f",
    "font-awesome": "4.3.0",
    "gridster": "0.5.6",
    "jquery": "2.1.4",
    "leaflet": "0.7.3",
    "Leaflet.heat": "Leaflet/Leaflet.heat#627ede7c11bbe43",
    "lesshat": "3.0.2",
    "lodash": "2.4.2",
<<<<<<< HEAD
    "moment": "2.9.0",
    "moment-timezone": "0.4.0",
=======
    "moment": "2.10.3",
    "moment-timezone": "0.0.6",
>>>>>>> 90dcea64
    "ng-clip": "0.2.6",
    "require-css": "0.1.8",
    "requirejs": "2.1.18",
    "requirejs-text": "2.0.14",
    "lodash-deep": "spenceralger/lodash-deep#1a7eca8344",
    "marked": "0.3.3",
    "numeral": "1.5.3",
    "leaflet-draw": "0.2.4"
  },
  "devDependencies": {},
  "resolutions": {
    "angular": "1.2.28"
  }
}<|MERGE_RESOLUTION|>--- conflicted
+++ resolved
@@ -39,13 +39,8 @@
     "Leaflet.heat": "Leaflet/Leaflet.heat#627ede7c11bbe43",
     "lesshat": "3.0.2",
     "lodash": "2.4.2",
-<<<<<<< HEAD
-    "moment": "2.9.0",
+    "moment": "2.10.3",
     "moment-timezone": "0.4.0",
-=======
-    "moment": "2.10.3",
-    "moment-timezone": "0.0.6",
->>>>>>> 90dcea64
     "ng-clip": "0.2.6",
     "require-css": "0.1.8",
     "requirejs": "2.1.18",
