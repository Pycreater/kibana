var _ = require('lodash');
var fs = require('fs');
var yaml = require('js-yaml');
var path = require('path');
var listPlugins = require('../lib/listPlugins');
var configPath = process.env.CONFIG_PATH || path.join(__dirname, 'kibana.yml');
var kibana = yaml.safeLoad(fs.readFileSync(configPath, 'utf8'));
var env = process.env.NODE_ENV || 'development';

function checkPath(path) {
  try {
    fs.statSync(path);
    return true;
  } catch (err) {
    return false;
  }
}

// Check if the local public folder is present. This means we are running in
// the NPM module. If it's not there then we are running in the git root.
var public_folder = path.resolve(__dirname, '..', 'public');
if (!checkPath(public_folder)) public_folder = path.resolve(__dirname, '..', '..', 'kibana');

// Check to see if htpasswd file exists in the root directory otherwise set it to false
var htpasswdPath = path.resolve(__dirname, '..', '.htpasswd');
if (!checkPath(htpasswdPath)) htpasswdPath = path.resolve(__dirname, '..', '..', '..', '.htpasswd');
if (!checkPath(htpasswdPath)) htpasswdPath = false;

var packagePath = path.resolve(__dirname, '..', 'package.json');
try {
  fs.statSync(packagePath);
} catch (err) {
  packagePath = path.resolve(__dirname, '..', '..', '..', 'package.json');
}

var config = module.exports = {
  port                    : kibana.port || 5601,
  host                    : kibana.host || '0.0.0.0',
  elasticsearch           : kibana.elasticsearch_url || 'http           : //localhost : 9200',
  root                    : path.normalize(path.join(__dirname, '..')),
  quiet                   : false,
  public_folder           : public_folder,
  external_plugins_folder : process.env.PLUGINS_FOLDER || null,
  bundled_plugins_folder  : path.resolve(public_folder, 'plugins'),
  kibana                  : kibana,
  package                 : require(packagePath),
  htpasswd                : htpasswdPath,
  buildNum                : '@@buildNum',
<<<<<<< HEAD
  maxSockets              : kibana.maxSockets || Infinity
=======
  log_file                : kibana.log_file || null
>>>>>>> 63ffc924
};

config.plugins = listPlugins(config);<|MERGE_RESOLUTION|>--- conflicted
+++ resolved
@@ -46,11 +46,8 @@
   package                 : require(packagePath),
   htpasswd                : htpasswdPath,
   buildNum                : '@@buildNum',
-<<<<<<< HEAD
-  maxSockets              : kibana.maxSockets || Infinity
-=======
+  maxSockets              : kibana.maxSockets || Infinity,
   log_file                : kibana.log_file || null
->>>>>>> 63ffc924
 };
 
 config.plugins = listPlugins(config);