--- conflicted
+++ resolved
@@ -83,31 +83,6 @@
       useTextbased && query
         ? fetchTextBased(query, services.dataViews, data, services.expressions)
         : fetchDocuments(searchSource.createCopy(), fetchDeps);
-<<<<<<< HEAD
-    const charts =
-      isChartVisible && !useTextbased
-        ? fetchChart(searchSource.createCopy(), fetchDeps)
-        : undefined;
-    const totalHits =
-      !isChartVisible && !useTextbased
-        ? fetchTotalHits(searchSource.createCopy(), fetchDeps)
-        : undefined;
-    /**
-     * This method checks the passed in hit count and will send a PARTIAL message to main$
-     * if there are results, indicating that we have finished some of the requests that have been
-     * sent. If there are no results we already COMPLETE main$ with no results found, so Discover
-     * can show the "no results" screen. We know at that point, that the other query returning
-     * will neither carry any data, since there are no documents.
-     */
-    const checkHitCount = (hitsCount: number) => {
-      if (hitsCount > 0) {
-        sendPartialMsg(dataSubjects.main$);
-      } else {
-        sendNoResultsFoundMsg(dataSubjects.main$);
-      }
-    };
-=======
->>>>>>> 431c32b8
 
     // Handle results of the individual queries and forward the results to the corresponding dataSubjects
     documents
