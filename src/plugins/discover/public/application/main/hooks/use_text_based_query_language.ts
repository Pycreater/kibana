/*
 * Copyright Elasticsearch B.V. and/or licensed to Elasticsearch B.V. under one
 * or more contributor license agreements. Licensed under the Elastic License
 * 2.0 and the Server Side Public License, v 1; you may not use this file except
 * in compliance with, at your election, the Elastic License 2.0 or the Server
 * Side Public License, v 1.
 */
import { isEqual } from 'lodash';
import {
  isOfAggregateQueryType,
  getIndexPatternFromSQLQuery,
  getIndexPatternFromESQLQuery,
  AggregateQuery,
  Query,
} from '@kbn/es-query';
import { useCallback, useEffect, useRef } from 'react';
import type { DataViewsContract } from '@kbn/data-views-plugin/public';
import { SavedSearch } from '@kbn/saved-search-plugin/public';
import type { DiscoverStateContainer } from '../services/discover_state';
import type { DataDocuments$ } from './use_saved_search';
import { FetchStatus } from '../../types';

const MAX_NUM_OF_COLUMNS = 50;

/**
 * Hook to take care of text based query language state transformations when a new result is returned
 * If necessary this is setting displayed columns and selected data view
 */
export function useTextBasedQueryLanguage({
  documents$,
  dataViews,
  stateContainer,
  savedSearch,
}: {
  documents$: DataDocuments$;
  stateContainer: DiscoverStateContainer;
  dataViews: DataViewsContract;
  savedSearch: SavedSearch;
}) {
  const prev = useRef<{ query: AggregateQuery | Query | undefined; columns: string[] }>({
    columns: [],
    query: undefined,
  });

  const cleanup = useCallback(() => {
    if (prev.current.query) {
      // cleanup when it's not a text based query lang
      prev.current = {
        columns: [],
        query: undefined,
      };
    }
  }, []);

  useEffect(() => {
    const subscription = documents$.subscribe(async (next) => {
      const { query, recordRawType } = next;
      if (!query || next.fetchStatus === FetchStatus.ERROR) {
        return;
      }
      const { columns: stateColumns, index } = stateContainer.appState.getState();
      let nextColumns: string[] = [];
      const isTextBasedQueryLang =
        recordRawType === 'plain' &&
        query &&
        isOfAggregateQueryType(query) &&
        ('sql' in query || 'esql' in query);
      const hasResults = next.result?.length && next.fetchStatus === FetchStatus.COMPLETE;
      const initialFetch = !prev.current.columns.length;

      if (isTextBasedQueryLang) {
        if (hasResults) {
          // check if state needs to contain column transformation due to a different columns in the resultset
          const firstRow = next.result![0];
          const firstRowColumns = Object.keys(firstRow.raw).slice(0, MAX_NUM_OF_COLUMNS);
          if (
            !isEqual(firstRowColumns, prev.current.columns) &&
            !isEqual(query, prev.current.query)
          ) {
            prev.current = { columns: firstRowColumns, query };
            nextColumns = firstRowColumns;
          }

          if (firstRowColumns && initialFetch) {
            prev.current = { columns: firstRowColumns, query };
          }
        }
<<<<<<< HEAD
        const indexPatternFromQuery =
          'sql' in query
            ? getIndexPatternFromSQLQuery(query.sql)
            : getIndexPatternFromESQLQuery(query.esql);
=======
        const indexPatternFromQuery = getIndexPatternFromSQLQuery(query.sql);
        const internalState = stateContainer.internalState.getState();
        const dataViewList = [...internalState.savedDataViews, ...internalState.adHocDataViews];
>>>>>>> 4f1d4084
        let dataViewObj = dataViewList.find(({ title }) => title === indexPatternFromQuery);

        // no dataview found but the index pattern is valid
        // create an adhoc instance instead
        if (!dataViewObj) {
          dataViewObj = await dataViews.create({
            title: indexPatternFromQuery,
          });
          stateContainer.internalState.transitions.setAdHocDataViews([dataViewObj]);

          if (dataViewObj.fields.getByName('@timestamp')?.type === 'date') {
            dataViewObj.timeFieldName = '@timestamp';
          } else if (dataViewObj.fields.getByType('date')?.length) {
            const dateFields = dataViewObj.fields.getByType('date');
            dataViewObj.timeFieldName = dateFields[0].name;
          }
        }

        // don't set the columns on initial fetch, to prevent overwriting existing state
        const addColumnsToState = Boolean(
          nextColumns.length && (!initialFetch || !stateColumns?.length)
        );
        // no need to reset index to state if it hasn't changed
        const addDataViewToState = Boolean(dataViewObj.id !== index);
        if (!addColumnsToState && !addDataViewToState) {
          return;
        }

        const nextState = {
          ...(addDataViewToState && { index: dataViewObj.id }),
          ...(addColumnsToState && { columns: nextColumns }),
        };
        stateContainer.replaceUrlAppState(nextState);
      } else {
        // cleanup for a "regular" query
        cleanup();
      }
    });
    return () => {
      // cleanup for e.g. when savedSearch is switched
      cleanup();
      subscription.unsubscribe();
    };
  }, [documents$, dataViews, stateContainer, savedSearch, cleanup]);
}<|MERGE_RESOLUTION|>--- conflicted
+++ resolved
@@ -85,16 +85,12 @@
             prev.current = { columns: firstRowColumns, query };
           }
         }
-<<<<<<< HEAD
         const indexPatternFromQuery =
           'sql' in query
             ? getIndexPatternFromSQLQuery(query.sql)
             : getIndexPatternFromESQLQuery(query.esql);
-=======
-        const indexPatternFromQuery = getIndexPatternFromSQLQuery(query.sql);
         const internalState = stateContainer.internalState.getState();
         const dataViewList = [...internalState.savedDataViews, ...internalState.adHocDataViews];
->>>>>>> 4f1d4084
         let dataViewObj = dataViewList.find(({ title }) => title === indexPatternFromQuery);
 
         // no dataview found but the index pattern is valid
