import 'plugins/table_vis/table_vis.less';
import 'plugins/table_vis/table_vis_controller';
import 'plugins/table_vis/table_vis_params';
import 'ui/agg_table';
import 'ui/agg_table/agg_table_group';
define(function (require) {
  // we need to load the css ourselves

  // we also need to load the controller and used by the template

  // our params are a bit complex so we will manage them with a directive

  // require the directives that we use as well

  // register the provider with the visTypes registry
  require('ui/registry/vis_types').register(TableVisTypeProvider);

  // define the TableVisType
  function TableVisTypeProvider(Private) {
<<<<<<< HEAD
    var TemplateVisType = Private(require('ui/template_vis_type/template_vis_type'));
    var Schemas = Private(require('ui/Vis/Schemas'));
=======
    const TemplateVisType = Private(require('ui/template_vis_type/TemplateVisType'));
    const Schemas = Private(require('ui/Vis/Schemas'));
>>>>>>> d68f0183

    // define the TableVisController which is used in the template
    // by angular's ng-controller directive

    // return the visType object, which kibana will use to display and configure new
    // Vis object of this type.
    return new TemplateVisType({
      name: 'table',
      title: 'Data table',
      icon: 'fa-table',
      description: 'The data table provides a detailed breakdown, in tabular format, of the results of a composed ' +
        'aggregation. Tip, a data table is available from many other charts by clicking grey bar at the bottom of the chart.',
      template: require('plugins/table_vis/table_vis.html'),
      params: {
        defaults: {
          perPage: 10,
          showPartialRows: false,
          showMeticsAtAllLevels: false,
          sort: {
            columnIndex: null,
            direction: null
          }
        },
        editor: '<table-vis-params></table-vis-params>'
      },
      hierarchicalData: function (vis) {
        return Boolean(vis.params.showPartialRows || vis.params.showMeticsAtAllLevels);
      },
      schemas: new Schemas([
        {
          group: 'metrics',
          name: 'metric',
          title: 'Metric',
          min: 1,
          defaults: [
            { type: 'count', schema: 'metric' }
          ]
        },
        {
          group: 'buckets',
          name: 'bucket',
          title: 'Split Rows'
        },
        {
          group: 'buckets',
          name: 'split',
          title: 'Split Table'
        }
      ])
    });
  }

  return TableVisTypeProvider;
});<|MERGE_RESOLUTION|>--- conflicted
+++ resolved
@@ -17,13 +17,8 @@
 
   // define the TableVisType
   function TableVisTypeProvider(Private) {
-<<<<<<< HEAD
-    var TemplateVisType = Private(require('ui/template_vis_type/template_vis_type'));
-    var Schemas = Private(require('ui/Vis/Schemas'));
-=======
-    const TemplateVisType = Private(require('ui/template_vis_type/TemplateVisType'));
+    const TemplateVisType = Private(require('ui/template_vis_type/template_vis_type'));
     const Schemas = Private(require('ui/Vis/Schemas'));
->>>>>>> d68f0183
 
     // define the TableVisController which is used in the template
     // by angular's ng-controller directive
