<div ng-click="toggleDisplay()" class="visualize-show-spy">
  <small>
    <i class="fa" ng-class="spyMode ? 'fa-chevron-down' : 'fa-chevron-up'"></i>
  </small>
</div>
<<<<<<< HEAD
<header ng-if="spyMode" class="control-group">
  <div class="fill visualize-spy-nav">
    <a
      class="btn btn-default"
      ng-repeat="mode in modes.inOrder"
      ng-class="{ active: spyMode.name === mode.name }"
      ng-click="setSpyMode(mode)">
      {{mode.display}}
    </a>
  </div>
  <div class="button-group">
    <a ng-if="!fullScreenSpy" ng-click="toggleFullPage()">
      <i ng-if="!spyMode.fill" class="fa fa-expand"></i>
      <i ng-if="spyMode.fill" class="fa fa-compress"></i>
    </a>
  </div>
</header>
=======
<div ng-show="spyMode" class="visualize-spy-container">
  <header class="control-group">
    <div class="fill visualize-spy-nav">
      <a
        class="btn btn-default"
        ng-repeat="mode in modes.inOrder"
        ng-class="{ active: spyMode.name === mode.name }"
        ng-click="setSpyMode(mode)">
        {{mode.display}}
      </a>
    </div>
    <div class="button-group">
      <a ng-if="!fullScreenSpy" ng-click="toggleFullPage()">
        <i ng-if="!spyMode.fill" class="fa fa-expand"></i>
        <i ng-if="spyMode.fill" class="fa fa-compress"></i>
      </a>
    </div>
  </header>
</div>
>>>>>>> 9332dfe9
<|MERGE_RESOLUTION|>--- conflicted
+++ resolved
@@ -3,25 +3,6 @@
     <i class="fa" ng-class="spyMode ? 'fa-chevron-down' : 'fa-chevron-up'"></i>
   </small>
 </div>
-<<<<<<< HEAD
-<header ng-if="spyMode" class="control-group">
-  <div class="fill visualize-spy-nav">
-    <a
-      class="btn btn-default"
-      ng-repeat="mode in modes.inOrder"
-      ng-class="{ active: spyMode.name === mode.name }"
-      ng-click="setSpyMode(mode)">
-      {{mode.display}}
-    </a>
-  </div>
-  <div class="button-group">
-    <a ng-if="!fullScreenSpy" ng-click="toggleFullPage()">
-      <i ng-if="!spyMode.fill" class="fa fa-expand"></i>
-      <i ng-if="spyMode.fill" class="fa fa-compress"></i>
-    </a>
-  </div>
-</header>
-=======
 <div ng-show="spyMode" class="visualize-spy-container">
   <header class="control-group">
     <div class="fill visualize-spy-nav">
@@ -40,5 +21,4 @@
       </a>
     </div>
   </header>
-</div>
->>>>>>> 9332dfe9
+</div>