define(function (require) {
  return function DispatchClass(d3) {
    var _ = require('lodash');

    /**
     * Handles event responses
     *
     * @class Dispatch
     * @constructor
     * @param handler {Object} Reference to Handler Class Object
     */

    function Dispatch(handler) {
      if (!(this instanceof Dispatch)) {
        return new Dispatch(handler);
      }

      this.handler = handler;
      this.dispatch = d3.dispatch('brush', 'click', 'hover', 'mouseup',
        'mousedown', 'mouseover');
    }

    /**
     * Response to click and hover events
     *
     * @param d {Object} Data point
     * @param i {Number} Index number of data point
     * @returns {{value: *, point: *, label: *, color: *, pointIndex: *,
      * series: *, config: *, data: (Object|*),
     * e: (d3.event|*), handler: (Object|*)}} Event response object
     */
    Dispatch.prototype.eventResponse = function (d, i) {
      var data = d3.event.target.nearestViewportElement.__data__;
      var isSeries = !!(data.series);
      var isSlices = !!(data.slices);
      var series = isSeries ? data.series : undefined;
      var slices = isSlices ? data.slices : undefined;
      var handler = this.handler;
<<<<<<< HEAD
      var color = handler.data.color;
=======

      if (chartData.series) {
        // Find object with the actual d value and add it to the point object
        var object = _.find(chartData.series, { 'label': label });
        d.value = +object.values[i].y;

        if (isPercentage) {

          // Add the formatted percentage to the point object
          d.percent = (100 * d.y).toFixed(1) + '%';
        }
      }
>>>>>>> 40b92104

      return {
        value: d.y,
        point: d,
        label: d.label,
        color: color(d.label),
        pointIndex: i,
        series: series,
        slices: slices,
        config: handler._attr,
        data: data,
        e: d3.event,
        handler: handler
      };
    };

    Dispatch.prototype.addEvent = function (event, callback) {
      return function (selection) {
        selection.each(function () {
          var element = d3.select(this);

          element.on(event, callback);
        });
      };
    };

    /**
     * Mouse over Behavior
     *
     * @method mouseOverBar
     * @param target {Object} Reference to this object
     * @returns {D3.Selection} this object with '.hover' class true
     */
    Dispatch.prototype.onMouseOver = function () {
      return d3.select(this).classed('hover', true)
        .style('stroke', '#333')
        .style('cursor', 'pointer');
    };

    /**
     * Mouse out Behavior
     *
     * @method mouseOutBar
     * @param target {Object} Reference to this object
     * @returns {D3.Selection} this object with '.hover' class false
     */
    Dispatch.prototype.onMouseOut = function () {
      return d3.select(this).classed('hover', false).style('stroke', null);
    };

    /**
     * Adds D3 brush to SVG and returns the brush function
     *
     * @param xScale {Function} D3 xScale function
     * @param svg {HTMLElement} Reference to SVG
     * @returns {*} Returns a D3 brush function and a SVG with a brush group attached
     */
    Dispatch.prototype.addBrush = function (xScale, svg) {
      var dispatch = this.dispatch;
      var attr = this.handler._attr;
      var height = attr.height;
      var margin = attr.margin;

      // Brush scale
      var brush = d3.svg.brush()
        .x(xScale)
        .on('brushend', function brushEnd() {
          return dispatch.brush({
            range: brush.extent(),
            config: attr,
            e: d3.event,
            data: d3.event.sourceEvent.target.__data__
          });
        });

      // if `addBrushing` is true, add brush canvas
      if (dispatch.on('brush')) {
        svg.insert('g', 'g')
          .attr('class', 'brush')
          .call(brush)
          .selectAll('rect')
          .attr('height', height - margin.top - margin.bottom);

        return brush;
      }
    };

    return Dispatch;
  };
});<|MERGE_RESOLUTION|>--- conflicted
+++ resolved
@@ -36,13 +36,12 @@
       var series = isSeries ? data.series : undefined;
       var slices = isSlices ? data.slices : undefined;
       var handler = this.handler;
-<<<<<<< HEAD
       var color = handler.data.color;
-=======
+      var isPercentage = (handler._attr.mode === 'percentage');
 
-      if (chartData.series) {
+      if (isSeries) {
         // Find object with the actual d value and add it to the point object
-        var object = _.find(chartData.series, { 'label': label });
+        var object = _.find(series, { 'label': d.label });
         d.value = +object.values[i].y;
 
         if (isPercentage) {
@@ -51,7 +50,6 @@
           d.percent = (100 * d.y).toFixed(1) + '%';
         }
       }
->>>>>>> 40b92104
 
       return {
         value: d.y,
@@ -82,7 +80,6 @@
      * Mouse over Behavior
      *
      * @method mouseOverBar
-     * @param target {Object} Reference to this object
      * @returns {D3.Selection} this object with '.hover' class true
      */
     Dispatch.prototype.onMouseOver = function () {
@@ -95,7 +92,6 @@
      * Mouse out Behavior
      *
      * @method mouseOutBar
-     * @param target {Object} Reference to this object
      * @returns {D3.Selection} this object with '.hover' class false
      */
     Dispatch.prototype.onMouseOut = function () {
