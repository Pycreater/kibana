define(function (require) {
  return function DispatchClass(d3) {
    var _ = require('lodash');

    /**
     * Handles event responses
     *
     * @class Dispatch
     * @constructor
     * @param handler {Object} Reference to Handler Class Object
     */

    function Dispatch(handler) {
      if (!(this instanceof Dispatch)) {
        return new Dispatch(handler);
      }

      this.handler = handler;
      this.dispatch = d3.dispatch('brush', 'click', 'hover', 'mouseup',
        'mousedown', 'mouseover');
    }

    /**
     * Response to click and hover events
     *
     * @param d {Object} Data point
     * @param i {Number} Index number of data point
     * @returns {{value: *, point: *, label: *, color: *, pointIndex: *,
      * series: *, config: *, data: (Object|*),
     * e: (d3.event|*), handler: (Object|*)}} Event response object
     */
    Dispatch.prototype.eventResponse = function (d, i) {
      var datum = d._input || d;
      var data = d3.event.target.nearestViewportElement.__data__;
      var label = d.label ? d.label : d.name;
      var isSeries = !!(data.series);
      var isSlices = !!(data.slices);
      var series = isSeries ? data.series : undefined;
      var slices = isSlices ? data.slices : undefined;
      var handler = this.handler;
      var color = handler.data.color;
      var isPercentage = (handler._attr.mode === 'percentage');

      if (isSeries) {
        // Find object with the actual d value and add it to the point object
        var object = _.find(series, { 'label': d.label });
        d.value = +object.values[i].y;

        if (isPercentage) {

          // Add the formatted percentage to the point object
          d.percent = (100 * d.y).toFixed(1) + '%';
        }
      }

      return {
        value: d.y,
        point: datum,
        datum: datum,
        label: label,
        color: color(label),
        pointIndex: i,
        series: series,
        slices: slices,
        config: handler._attr,
        data: data,
        e: d3.event,
        handler: handler
      };
    };

    /**
     * Returns a function that adds events and listeners to a D3 selection
     *
     * @method addEvent
     * @param event {String}
     * @param callback {Function}
     * @returns {Function}
     */
    Dispatch.prototype.addEvent = function (event, callback) {
      return function (selection) {
        selection.each(function () {
          var element = d3.select(this);

          if (typeof callback === 'function') {
            return element.on(event, callback);
          }
        });
      };
    };

    /**
     *
     * @method addHoverEvent
     * @returns {Function}
     */
    Dispatch.prototype.addHoverEvent = function () {
      var self = this;
      var isClickable = (this.dispatch.on('click'));
      var addEvent = this.addEvent;

      function hover(d, i) {
        d3.event.stopPropagation();

        // Add pointer if item is clickable
        if (isClickable) {
          self.addMousePointer.call(this, arguments);
        }

        self.dispatch.hover.call(this, self.eventResponse(d, i));
      }

      return addEvent('mouseover', hover);
    };

    /**
     *
     * @method addClickEvent
     * @returns {Function}
     */
    Dispatch.prototype.addClickEvent = function () {
      var self = this;
      var addEvent = this.addEvent;

      function click(d, i) {
        d3.event.stopPropagation();
        self.dispatch.click.call(this, self.eventResponse(d, i));
      }

      return addEvent('click', click);
    };

    /**
     * Determine if we will allow brushing
     *
     * @method allowBrushing
     * @returns {Boolean}
     */
    Dispatch.prototype.allowBrushing = function () {
      var xAxis = this.handler.xAxis;
      return Boolean(xAxis.ordered && xAxis.xScale && _.isFunction(xAxis.xScale.invert));
    };

    /**
     * Determine if brushing is currently enabled
     *
     * @method isBrushable
     * @returns {Boolean}
     */
    Dispatch.prototype.isBrushable = function () {
      return this.allowBrushing() && (typeof this.dispatch.on('brush') === 'function');
    };

    /**
     *
     * @param svg
     * @returns {Function}
     */
    Dispatch.prototype.addBrushEvent = function (svg) {
      if (!this.isBrushable()) return;

      var xScale = this.handler.xAxis.xScale;
      var yScale = this.handler.xAxis.xScale;
      var brush = this.createBrush(xScale, svg);
      var endZones = this.createEndZones(xScale, yScale, svg);

      function brushEnd() {
        var bar = d3.select(this);
        var startX = d3.mouse(svg.node());
        var startXInv = xScale.invert(startX[0]);

        // Reset the brush value
        brush.extent([startXInv, startXInv]);

        // Magic!
        // Need to call brush on svg to see brush when brushing
        // while on top of bars.
        // Need to call brush on bar to allow the click event to be registered
        svg.call(brush);
        bar.call(brush);
      }

      return this.addEvent('mousedown', brushEnd);
    };


    /**
     * Mouse over Behavior
     *
     * @method addMousePointer
     * @returns {D3.Selection}
     */
    Dispatch.prototype.addMousePointer = function () {
      return d3.select(this).style('cursor', 'pointer');
    };

    /**
     * Adds D3 brush to SVG and returns the brush function
     *
     * @param xScale {Function} D3 xScale function
     * @param svg {HTMLElement} Reference to SVG
     * @returns {*} Returns a D3 brush function and a SVG with a brush group attached
     */
    Dispatch.prototype.createBrush = function (xScale, svg) {
      var dispatch = this.dispatch;
      var attr = this.handler._attr;
      var height = attr.height;
      var margin = attr.margin;
      var ordered = this.handler.xAxis.ordered;

      // Brush scale
      var brush = d3.svg.brush()
<<<<<<< HEAD
      .x(xScale.range([xScale(ordered.min), xScale(ordered.max)]).domain([ordered.min, ordered.max]))
=======
      .x(xScale)
>>>>>>> 2ec49ab3
      .on('brushend', function brushEnd() {

        // Assumes data is selected at the chart level
        // In this case, the number of data objects should always be 1
        var data = d3.select(this).data()[0];
        var isTimeSeries = (data.ordered && data.ordered.date);

        // Allows for brushing on d3.scale.ordinal()
        var selected = xScale.domain().filter(function (d) {
          return (brush.extent()[0] <= xScale(d)) && (xScale(d) <= brush.extent()[1]);
<<<<<<< HEAD
        });
        var range = isTimeSeries ? brush.extent() : selected;

        return dispatch.brush({
          range: range,
          config: attr,
          e: d3.event,
          data: data
        });
=======
        });
        var range = isTimeSeries ? brush.extent() : selected;

        return dispatch.brush({
          range: range,
          config: attr,
          e: d3.event,
          data: data
        });
>>>>>>> 2ec49ab3
      });

      // if `addBrushing` is true, add brush canvas
      if (dispatch.on('brush')) {
        svg.insert('g', 'g')
        .attr('class', 'brush')
        .call(brush)
        .selectAll('rect')
        .attr('height', height - margin.top - margin.bottom);

        return brush;
      }
    };

    /**
     * Creates rects to show buckets outside of the ordered.min and max, returns rects
     *
     * @param xScale {Function} D3 xScale function
     * @param svg {HTMLElement} Reference to SVG
     * @method createEndZones
     * @returns {D3.Selection}
     */
    Dispatch.prototype.createEndZones = function (xScale, yScale, svg) {
      var attr = this.handler._attr;
      var height = attr.height;
      var width = attr.width;
      var margin = attr.margin;
      var ordered = this.handler.xAxis.ordered;
      var xVals = this.handler.xAxis.xValues;
      var color = '#004c99';
      var data = [
        {
          x: 0,
          w: xScale(ordered.min) > 0 ? xScale(ordered.min) : 0
        },
        {
          x: xScale(ordered.max),
          w: width - xScale(ordered.max) > 0 ? width - xScale(ordered.max) : 0
        }
      ];

      // svg diagonal line pattern
      var pattern = svg.append('defs')
        .append('pattern')
        .attr('id', 'DiagonalLines')
        .attr('patternUnits', 'userSpaceOnUse')
        .attr('patternTransform', 'rotate(45)')
        .attr('x', '0')
        .attr('y', '0')
        .attr('width', '4')
        .attr('height', '4')
        .append('rect')
        .attr('stroke', 'none')
        .attr('fill', color)
        .attr('width', 2)
        .attr('height', 4);

      var endzones = svg.selectAll('.layer');
      endzones
      .data(data)
      .enter()
      .insert('g', '.brush')
      .attr('class', 'endzone')
      .append('rect')
      .attr('class', 'zone')
      .attr('x', function (d) {
        return d.x;
      })
      .attr('y', 0)
      .attr('height', height - margin.top - margin.bottom)
      .attr('width', function (d) {
        return d.w;
      })
      .attr('fill', 'url(#DiagonalLines)');

      return endzones;
    };


    return Dispatch;
  };
});<|MERGE_RESOLUTION|>--- conflicted
+++ resolved
@@ -206,15 +206,10 @@
       var attr = this.handler._attr;
       var height = attr.height;
       var margin = attr.margin;
-      var ordered = this.handler.xAxis.ordered;
 
       // Brush scale
       var brush = d3.svg.brush()
-<<<<<<< HEAD
-      .x(xScale.range([xScale(ordered.min), xScale(ordered.max)]).domain([ordered.min, ordered.max]))
-=======
       .x(xScale)
->>>>>>> 2ec49ab3
       .on('brushend', function brushEnd() {
 
         // Assumes data is selected at the chart level
@@ -225,7 +220,6 @@
         // Allows for brushing on d3.scale.ordinal()
         var selected = xScale.domain().filter(function (d) {
           return (brush.extent()[0] <= xScale(d)) && (xScale(d) <= brush.extent()[1]);
-<<<<<<< HEAD
         });
         var range = isTimeSeries ? brush.extent() : selected;
 
@@ -235,17 +229,6 @@
           e: d3.event,
           data: data
         });
-=======
-        });
-        var range = isTimeSeries ? brush.extent() : selected;
-
-        return dispatch.brush({
-          range: range,
-          config: attr,
-          e: d3.event,
-          data: data
-        });
->>>>>>> 2ec49ab3
       });
 
       // if `addBrushing` is true, add brush canvas
