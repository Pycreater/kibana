--- conflicted
+++ resolved
@@ -92,10 +92,6 @@
     "less-loader": "^2.2.0",
     "lodash": "^3.10.0",
     "marked": "0.3.3",
-<<<<<<< HEAD
-=======
-    "memory-fs": "^0.2.0",
->>>>>>> 6ad85ea0
     "minimatch": "^2.0.8",
     "mkdirp": "^0.5.1",
     "moment": "^2.10.3",
