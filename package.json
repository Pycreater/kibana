{
  "name": "kibana",
  "description": "Kibana is an open source (Apache Licensed), browser based analytics and search dashboard for Elasticsearch. Kibana is a snap to setup and start using. Kibana strives to be easy to get started with, while also being flexible and powerful, just like Elasticsearch.",
  "keywords": [
    "kibana",
    "elasticsearch",
    "logstash",
    "analytics",
    "visualizations",
    "dashboards",
    "dashboarding"
  ],
  "private": false,
<<<<<<< HEAD
  "version": "4.1.0-snapshot",
  "main": "src/server/index.js",
=======
  "version": "4.2.0-snapshot",
  "main": "src/server/app.js",
>>>>>>> db338e79
  "homepage": "https://www.elastic.co/products/kibana",
  "bugs": {
    "url": "http://github.com/elastic/kibana/issues"
  },
  "license": "Apache-2.0",
  "author": "Rashid Khan <rashid.khan@elastic.co>",
  "contributors": [
    "Spencer Alger <spencer.alger@elastic.co>",
    "Chris Cowan <chris.cowan@elastic.co>",
    "Joe Fleming <joe.fleming@elastic.co>",
    "Lukas Olson <lukas.olson@elastic.co>",
    "Juan Thomassie <juan.thomassie@elastic.co>",
    "Shelby Sturgis <shelby@elastic.co>",
    "Khalah Jones-Golden <khalah.jones@elastic.co>"
  ],
  "scripts": {
    "test": "grunt test",
    "server": "node ./src/server/bin/kibana.js",
    "start": "node ./src/server/bin/kibana.js",
    "postinstall": "bower install && grunt licenses --check-validity",
    "precommit": "grunt lintStagedFiles"
  },
  "repository": {
    "type": "git",
    "url": "https://github.com/elastic/kibana.git"
  },
  "dependencies": {
    "ansicolors": "^0.3.2",
    "bluebird": "^2.0.7",
    "body-parser": "^1.10.1",
    "bunyan": "^1.2.3",
    "commander": "^2.6.0",
    "compression": "^1.3.0",
    "cookie-parser": "^1.3.3",
    "debug": "^2.1.1",
    "elasticsearch": "^3.1.1",
    "express": "^4.10.6",
    "glob": "^4.3.2",
    "good": "^5.1.2",
    "good-console": "^4.1.0",
    "good-file": "^4.0.2",
    "good-reporter": "^3.1.0",
    "hapi": "^8.6.1",
    "http-auth": "^2.2.5",
    "jade": "^1.8.2",
    "joi": "^6.4.3",
    "js-yaml": "^3.2.5",
    "json-stringify-safe": "^5.0.1",
    "less-middleware": "1.0.x",
    "lodash": "^2.4.1",
    "lodash-deep": "^1.6.0",
    "moment": "^2.10.3",
    "morgan": "~1.5.1",
    "numeral": "^1.5.3",
    "request": "^2.40.0",
    "requirefrom": "^0.2.0",
    "semver": "^4.2.0",
    "serve-favicon": "^2.2.0",
    "through": "^2.3.6"
  },
  "devDependencies": {
    "bower": "^1.4.1",
    "bower-license": "^0.2.6",
    "event-stream": "^3.1.5",
    "expect.js": "^0.3.1",
    "grunt": "^0.4.5",
    "grunt-cli": "0.1.13",
    "grunt-contrib-clean": "^0.5.0",
    "grunt-contrib-compress": "^0.9.1",
    "grunt-contrib-copy": "^0.5.0",
    "grunt-contrib-jade": "^0.10.0",
    "grunt-contrib-jshint": "^0.11",
    "grunt-contrib-less": "^0.10.0",
    "grunt-contrib-requirejs": "^0.4.4",
    "grunt-contrib-watch": "^0.5.3",
    "grunt-esvm": "^1.0.1",
    "grunt-jscs": "^1.8.0",
    "grunt-mocha": "^0.4.10",
    "grunt-replace": "^0.7.9",
    "grunt-run": "^0.2.3",
    "grunt-s3": "^0.2.0-alpha.3",
    "grunt-simple-mocha": "^0.4.0",
    "html-entities": "^1.1.1",
    "http-proxy": "^1.8.1",
    "husky": "^0.6.0",
    "istanbul": "^0.2.4",
    "jade": "^1.8.2",
    "license-checker": "3.0.3",
    "load-grunt-config": "^0.7.0",
    "marked": "^0.3.2",
    "marked-text-renderer": "^0.1.0",
    "mkdirp": "^0.5.0",
    "mocha": "^2.2.5",
    "mocha-screencast-reporter": "~0.1.4",
    "nock": "^1.6.0",
    "npm": "^2.11.0",
    "opn": "^1.0.0",
    "path-browserify": "0.0.0",
    "portscanner": "^1.0.0",
    "progress": "^1.1.8",
    "requirejs": "^2.1.14",
    "rjs-build-analysis": "0.0.3",
    "simple-git": "^0.11.0",
    "sinon": "^1.12.2",
    "sinon-as-promised": "^2.0.3",
    "tar": "^1.0.1"
  },
  "engines": {
    "node": "~0.10 || ~0.12",
    "iojs": ">=1.5"
  }
}<|MERGE_RESOLUTION|>--- conflicted
+++ resolved
@@ -11,13 +11,8 @@
     "dashboarding"
   ],
   "private": false,
-<<<<<<< HEAD
-  "version": "4.1.0-snapshot",
-  "main": "src/server/index.js",
-=======
   "version": "4.2.0-snapshot",
   "main": "src/server/app.js",
->>>>>>> db338e79
   "homepage": "https://www.elastic.co/products/kibana",
   "bugs": {
     "url": "http://github.com/elastic/kibana/issues"
