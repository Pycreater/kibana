--- conflicted
+++ resolved
@@ -11,14 +11,9 @@
 
 export { monaco } from './src/monaco_imports';
 export { XJsonLang } from './src/xjson';
-<<<<<<< HEAD
-export { EsqlLang } from './src/esql';
-export { ES_QLLang } from './src/es_ql';
-=======
 export { SQLLang } from './src/sql';
 export { ESQL_LANG_ID, ESQL_THEME_ID } from './src/esql';
 
->>>>>>> 431c32b8
 export * from './src/painless';
 /* eslint-disable-next-line @kbn/eslint/module_migration */
 import * as BarePluginApi from 'monaco-editor/esm/vs/editor/editor.api';
