--- conflicted
+++ resolved
@@ -28,11 +28,7 @@
   RouteValidatorFullConfigContainer,
   RouteValidatorFullConfig,
 } from '@kbn/core-http-server';
-<<<<<<< HEAD
-import { validBodyOutput, type RouteValidatorContainer } from '@kbn/core-http-server';
-=======
 import { validBodyOutput, getRequestValidation } from '@kbn/core-http-server';
->>>>>>> 2f296393
 import { RouteValidator } from './validator';
 import { CoreVersionedRouter } from './versioned_router';
 import { CoreKibanaRequest } from './request';
@@ -95,14 +91,7 @@
         );
       }
     });
-<<<<<<< HEAD
-  }
-
-  if (route.validate) {
-    return RouteValidator.from(getRequestValidation(route.validate));
-=======
     return RouteValidator.from(validation);
->>>>>>> 2f296393
   }
 }
 
