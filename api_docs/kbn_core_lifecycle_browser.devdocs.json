--- conflicted
+++ resolved
@@ -644,21 +644,6 @@
               {
                 "plugin": "transform",
                 "path": "x-pack/plugins/transform/public/app/mount_management_section.ts"
-<<<<<<< HEAD
-              },
-              {
-                "plugin": "eventAnnotation",
-                "path": "src/plugins/event_annotation/public/event_annotation_service/service.test.ts"
-              },
-              {
-                "plugin": "eventAnnotation",
-                "path": "src/plugins/event_annotation/public/event_annotation_service/service.test.ts"
-              },
-              {
-                "plugin": "eventAnnotation",
-                "path": "src/plugins/event_annotation/public/event_annotation_service/service.test.ts"
-=======
->>>>>>> 53dec844
               },
               {
                 "plugin": "discover",
