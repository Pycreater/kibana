--- conflicted
+++ resolved
@@ -1183,22 +1183,14 @@
           key: 'valid_key_1',
           label: 'Summary',
           type: CustomFieldTypes.TEXT as const,
-<<<<<<< HEAD
           defaultValue: 'foobar',
-=======
-          default_value: 'foobar',
->>>>>>> 2b0160eb
           required: true,
         },
         {
           key: 'valid_key_2',
           label: 'Sync',
           type: CustomFieldTypes.TOGGLE as const,
-<<<<<<< HEAD
           defaultValue: false,
-=======
-          default_value: false,
->>>>>>> 2b0160eb
           required: true,
         },
       ];
