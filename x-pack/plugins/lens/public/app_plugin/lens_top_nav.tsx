--- conflicted
+++ resolved
@@ -986,17 +986,6 @@
     ]
   );
 
-<<<<<<< HEAD
-  // setting that enables/disables SQL
-  const isSQLModeEnabled = uiSettings.get(ENABLE_SQL);
-  const supportedTextBasedLanguages = [];
-  if (isSQLModeEnabled) {
-    supportedTextBasedLanguages.push('SQL');
-    supportedTextBasedLanguages.push('ESQL');
-  }
-
-=======
->>>>>>> 33ece6ee
   const dataViewPickerProps: DataViewPickerProps = {
     trigger: {
       label: currentIndexPattern?.getName?.() || '',
