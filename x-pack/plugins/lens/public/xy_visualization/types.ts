/*
 * Copyright Elasticsearch B.V. and/or licensed to Elasticsearch B.V. under one
 * or more contributor license agreements. Licensed under the Elastic License
 * 2.0; you may not use this file except in compliance with the Elastic License
 * 2.0.
 */

import { i18n } from '@kbn/i18n';
import { $Values } from '@kbn/utility-types';
import type { PaletteOutput } from '@kbn/coloring';
import type {
  LegendConfig,
  AxisExtentConfig,
  XYCurveType,
  FittingFunction,
  EndValue,
  YScaleType,
  XScaleType,
  LineStyle,
  IconPosition,
  FillStyle,
  YAxisConfig,
} from '@kbn/expression-xy-plugin/common';
import { EventAnnotationConfig } from '@kbn/event-annotation-plugin/common';
import { LensIconChartArea } from '../assets/chart_area';
import { LensIconChartAreaStacked } from '../assets/chart_area_stacked';
import { LensIconChartAreaPercentage } from '../assets/chart_area_percentage';
import { LensIconChartBar } from '../assets/chart_bar';
import { LensIconChartBarStacked } from '../assets/chart_bar_stacked';
import { LensIconChartBarPercentage } from '../assets/chart_bar_percentage';
import { LensIconChartBarHorizontal } from '../assets/chart_bar_horizontal';
import { LensIconChartBarHorizontalStacked } from '../assets/chart_bar_horizontal_stacked';
import { LensIconChartBarHorizontalPercentage } from '../assets/chart_bar_horizontal_percentage';
import { LensIconChartLine } from '../assets/chart_line';

import type { VisualizationType, Suggestion } from '../types';
import type { ValueLabelConfig } from '../../common/types';

export const YAxisModes = {
  AUTO: 'auto',
  LEFT: 'left',
  RIGHT: 'right',
  BOTTOM: 'bottom',
} as const;

export const SeriesTypes = {
  BAR: 'bar',
  LINE: 'line',
  AREA: 'area',
  BAR_STACKED: 'bar_stacked',
  AREA_STACKED: 'area_stacked',
  BAR_HORIZONTAL: 'bar_horizontal',
  BAR_PERCENTAGE_STACKED: 'bar_percentage_stacked',
  BAR_HORIZONTAL_STACKED: 'bar_horizontal_stacked',
  AREA_PERCENTAGE_STACKED: 'area_percentage_stacked',
  BAR_HORIZONTAL_PERCENTAGE_STACKED: 'bar_horizontal_percentage_stacked',
} as const;

export type YAxisMode = $Values<typeof YAxisModes>;
export type SeriesType = $Values<typeof SeriesTypes>;
export interface AxesSettingsConfig {
  x: boolean;
  yRight: boolean;
  yLeft: boolean;
}

export interface AxisConfig extends Omit<YAxisConfig, 'extent'> {
  extent?: AxisExtentConfig;
}

export interface LabelsOrientationConfig {
  x: number;
  yLeft: number;
  yRight: number;
}

export interface YConfig {
  forAccessor: string;
  color?: string;
  icon?: string;
  lineWidth?: number;
  lineStyle?: LineStyle;
  fill?: FillStyle;
  iconPosition?: IconPosition;
  textVisibility?: boolean;
  axisMode?: YAxisMode;
}

export interface XYDataLayerConfig {
  layerId: string;
  accessors: string[];
  layerType: 'data';
  seriesType: SeriesType;
  xAccessor?: string;
  simpleView?: boolean;
  yConfig?: YConfig[];
  splitAccessor?: string;
  palette?: PaletteOutput;
  collapseFn?: string;
  xScaleType?: XScaleType;
  isHistogram?: boolean;
  columnToLabel?: string;
}

export interface XYReferenceLineLayerConfig {
  layerId: string;
  accessors: string[];
  yConfig?: YConfig[];
  layerType: 'referenceLine';
}

export interface XYAnnotationLayerConfig {
  layerId: string;
  layerType: 'annotations';
  annotations: EventAnnotationConfig[];
<<<<<<< HEAD
  hide?: boolean;
  indexPatternId: string;
=======
  simpleView?: boolean;
>>>>>>> 4ad72fc8
}

export type XYLayerConfig =
  | XYDataLayerConfig
  | XYReferenceLineLayerConfig
  | XYAnnotationLayerConfig;

export interface ValidXYDataLayerConfig extends XYDataLayerConfig {
  xAccessor: NonNullable<XYDataLayerConfig['xAccessor']>;
  layerId: string;
}

export type ValidLayer = ValidXYDataLayerConfig | XYReferenceLineLayerConfig;

// Persisted parts of the state
export interface XYState {
  preferredSeriesType: SeriesType;
  legend: LegendConfig;
  valueLabels?: ValueLabelConfig;
  fittingFunction?: FittingFunction;
  emphasizeFitting?: boolean;
  endValue?: EndValue;
  xExtent?: AxisExtentConfig;
  yLeftExtent?: AxisExtentConfig;
  yRightExtent?: AxisExtentConfig;
  layers: XYLayerConfig[];
  xTitle?: string;
  yTitle?: string;
  yRightTitle?: string;
  yLeftScale?: YScaleType;
  yRightScale?: YScaleType;
  axisTitlesVisibilitySettings?: AxesSettingsConfig;
  tickLabelsVisibilitySettings?: AxesSettingsConfig;
  gridlinesVisibilitySettings?: AxesSettingsConfig;
  labelsOrientation?: LabelsOrientationConfig;
  curveType?: XYCurveType;
  fillOpacity?: number;
  hideEndzones?: boolean;
  valuesInLegend?: boolean;
}

export type State = XYState;

const groupLabelForBar = i18n.translate('xpack.lens.xyVisualization.barGroupLabel', {
  defaultMessage: 'Bar',
});

const groupLabelForLineAndArea = i18n.translate('xpack.lens.xyVisualization.lineGroupLabel', {
  defaultMessage: 'Line and area',
});

export const visualizationTypes: VisualizationType[] = [
  {
    id: 'bar',
    icon: LensIconChartBar,
    label: i18n.translate('xpack.lens.xyVisualization.barLabel', {
      defaultMessage: 'Bar vertical',
    }),
    groupLabel: groupLabelForBar,
    sortPriority: 4,
  },
  {
    id: 'bar_horizontal',
    icon: LensIconChartBarHorizontal,
    label: i18n.translate('xpack.lens.xyVisualization.barHorizontalLabel', {
      defaultMessage: 'H. Bar',
    }),
    fullLabel: i18n.translate('xpack.lens.xyVisualization.barHorizontalFullLabel', {
      defaultMessage: 'Bar horizontal',
    }),
    groupLabel: groupLabelForBar,
  },
  {
    id: 'bar_stacked',
    icon: LensIconChartBarStacked,
    label: i18n.translate('xpack.lens.xyVisualization.stackedBarLabel', {
      defaultMessage: 'Bar vertical stacked',
    }),
    groupLabel: groupLabelForBar,
  },
  {
    id: 'bar_percentage_stacked',
    icon: LensIconChartBarPercentage,
    label: i18n.translate('xpack.lens.xyVisualization.stackedPercentageBarLabel', {
      defaultMessage: 'Bar vertical percentage',
    }),
    groupLabel: groupLabelForBar,
  },
  {
    id: 'bar_horizontal_stacked',
    icon: LensIconChartBarHorizontalStacked,
    label: i18n.translate('xpack.lens.xyVisualization.stackedBarHorizontalLabel', {
      defaultMessage: 'H. Stacked bar',
    }),
    fullLabel: i18n.translate('xpack.lens.xyVisualization.stackedBarHorizontalFullLabel', {
      defaultMessage: 'Bar horizontal stacked',
    }),
    groupLabel: groupLabelForBar,
  },
  {
    id: 'bar_horizontal_percentage_stacked',
    icon: LensIconChartBarHorizontalPercentage,
    label: i18n.translate('xpack.lens.xyVisualization.stackedPercentageBarHorizontalLabel', {
      defaultMessage: 'H. Percentage bar',
    }),
    fullLabel: i18n.translate(
      'xpack.lens.xyVisualization.stackedPercentageBarHorizontalFullLabel',
      {
        defaultMessage: 'Bar horizontal percentage',
      }
    ),
    groupLabel: groupLabelForBar,
  },
  {
    id: 'area',
    icon: LensIconChartArea,
    label: i18n.translate('xpack.lens.xyVisualization.areaLabel', {
      defaultMessage: 'Area',
    }),
    groupLabel: groupLabelForLineAndArea,
  },
  {
    id: 'area_stacked',
    icon: LensIconChartAreaStacked,
    label: i18n.translate('xpack.lens.xyVisualization.stackedAreaLabel', {
      defaultMessage: 'Area stacked',
    }),
    groupLabel: groupLabelForLineAndArea,
  },
  {
    id: 'area_percentage_stacked',
    icon: LensIconChartAreaPercentage,
    label: i18n.translate('xpack.lens.xyVisualization.stackedPercentageAreaLabel', {
      defaultMessage: 'Area percentage',
    }),
    groupLabel: groupLabelForLineAndArea,
  },
  {
    id: 'line',
    icon: LensIconChartLine,
    label: i18n.translate('xpack.lens.xyVisualization.lineLabel', {
      defaultMessage: 'Line',
    }),
    groupLabel: groupLabelForLineAndArea,
    sortPriority: 2,
  },
];

interface XYStateWithLayers {
  [prop: string]: unknown;
  layers: XYLayerConfig[];
}
export interface XYSuggestion extends Suggestion {
  datasourceState: XYStateWithLayers;
  visualizationState: XYStateWithLayers;
}<|MERGE_RESOLUTION|>--- conflicted
+++ resolved
@@ -113,12 +113,9 @@
   layerId: string;
   layerType: 'annotations';
   annotations: EventAnnotationConfig[];
-<<<<<<< HEAD
   hide?: boolean;
   indexPatternId: string;
-=======
   simpleView?: boolean;
->>>>>>> 4ad72fc8
 }
 
 export type XYLayerConfig =
