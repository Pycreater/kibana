/*
 * Copyright Elasticsearch B.V. and/or licensed to Elasticsearch B.V. under one
 * or more contributor license agreements. Licensed under the Elastic License
 * 2.0; you may not use this file except in compliance with the Elastic License
 * 2.0.
 */

import './data_panel_wrapper.scss';

import React, { useMemo, memo, useContext, useState, useEffect, useCallback } from 'react';
import { i18n } from '@kbn/i18n';
import { EuiPopover, EuiButtonIcon, EuiContextMenuPanel, EuiContextMenuItem } from '@elastic/eui';
import { Storage } from '@kbn/kibana-utils-plugin/public';
import { UiActionsStart } from '@kbn/ui-actions-plugin/public';
import { DataViewsPublicPluginStart } from '@kbn/data-views-plugin/public';
import { Easteregg } from './easteregg';
import { NativeRenderer } from '../../native_renderer';
import { DragContext, DragDropIdentifier } from '../../drag_drop';
import { StateSetter, DatasourceDataPanelProps, DatasourceMap, FramePublicAPI } from '../../types';
import {
  switchDatasource,
  useLensDispatch,
  updateDatasourceState,
  useLensSelector,
  setState,
  applyChanges,
  selectExecutionContext,
  selectActiveDatasourceId,
  selectDatasourceStates,
} from '../../state_management';
import { initializeSources } from './state_helpers';
<<<<<<< HEAD
import type { IndexPatternServiceAPI } from '../../data_views_service/service';
import { changeIndexPattern } from '../../state_management/lens_slice';
=======
import type { IndexPatternServiceAPI } from '../../indexpattern_service/service';
import { changeIndexPattern } from '../../state_management/lens_slice';
import { getInitialDataViewsObject } from '../../utils';
>>>>>>> d594e094

interface DataPanelWrapperProps {
  datasourceMap: DatasourceMap;
  showNoDataPopover: () => void;
  core: DatasourceDataPanelProps['core'];
  dropOntoWorkspace: (field: DragDropIdentifier) => void;
  hasSuggestionForField: (field: DragDropIdentifier) => boolean;
  plugins: { uiActions: UiActionsStart; dataViews: DataViewsPublicPluginStart };
  indexPatternService: IndexPatternServiceAPI;
  frame: FramePublicAPI;
}

export const DataPanelWrapper = memo((props: DataPanelWrapperProps) => {
  const externalContext = useLensSelector(selectExecutionContext);
  const activeDatasourceId = useLensSelector(selectActiveDatasourceId);
  const datasourceStates = useLensSelector(selectDatasourceStates);

  const datasourceIsLoading = activeDatasourceId
    ? datasourceStates[activeDatasourceId].isLoading
    : true;

  const dispatchLens = useLensDispatch();
  const setDatasourceState: StateSetter<unknown, { applyImmediately?: boolean }> = useMemo(() => {
    return (updater: unknown | ((prevState: unknown) => unknown), options) => {
      dispatchLens(
        updateDatasourceState({
          updater,
          datasourceId: activeDatasourceId!,
          clearStagedPreview: true,
        })
      );
      if (options?.applyImmediately) {
        dispatchLens(applyChanges());
      }
    };
  }, [activeDatasourceId, dispatchLens]);

  useEffect(() => {
    if (activeDatasourceId && datasourceStates[activeDatasourceId].state === null) {
      initializeSources(
        {
          datasourceMap: props.datasourceMap,
          datasourceStates,
          dataViews: props.plugins.dataViews,
          references: undefined,
          initialContext: undefined,
          storage: new Storage(localStorage),
          defaultIndexPatternId: props.core.uiSettings.get('defaultIndex'),
        },
        {
          isFullEditor: true,
        }
<<<<<<< HEAD
      ).then((result) => {
        const newDatasourceStates = Object.entries(result).reduce(
=======
      ).then(({ states, indexPatterns, indexPatternRefs }) => {
        const newDatasourceStates = Object.entries(states).reduce(
>>>>>>> d594e094
          (state, [datasourceId, datasourceState]) => ({
            ...state,
            [datasourceId]: {
              ...datasourceState,
              isLoading: false,
            },
          }),
          {}
        );
        dispatchLens(
          setState({
            datasourceStates: newDatasourceStates,
            dataViews: getInitialDataViewsObject(indexPatterns, indexPatternRefs),
          })
        );
      });
    }
  }, [
    datasourceStates,
    activeDatasourceId,
    props.datasourceMap,
    dispatchLens,
    props.plugins.dataViews,
    props.core.uiSettings,
  ]);

  const onChangeIndexPattern = useCallback(
    async (indexPatternId: string, datasourceId: string, layerId?: string) => {
      // reload the indexpattern
      const indexPatterns = await props.indexPatternService.ensureIndexPattern({
        id: indexPatternId,
        cache: props.frame.dataViews.indexPatterns,
      });
      // now update the state
      dispatchLens(
        changeIndexPattern({
          dataViews: { indexPatterns },
          datasourceIds: [datasourceId],
          indexPatternId,
          layerId,
        })
      );
    },
    [props.indexPatternService, props.frame.dataViews.indexPatterns, dispatchLens]
  );

  const datasourceProps: DatasourceDataPanelProps = {
    ...externalContext,
    dragDropContext: useContext(DragContext),
    state: activeDatasourceId ? datasourceStates[activeDatasourceId].state : null,
    setState: setDatasourceState,
    core: props.core,
    showNoDataPopover: props.showNoDataPopover,
    dropOntoWorkspace: props.dropOntoWorkspace,
    hasSuggestionForField: props.hasSuggestionForField,
    uiActions: props.plugins.uiActions,
    onChangeIndexPattern,
    indexPatternService: props.indexPatternService,
    frame: props.frame,
  };

  const [showDatasourceSwitcher, setDatasourceSwitcher] = useState(false);

  return (
    <>
      <Easteregg query={externalContext?.query} />
      {Object.keys(props.datasourceMap).length > 1 && (
        <EuiPopover
          id="datasource-switch"
          className="lnsDataPanelWrapper__switchSource"
          button={
            <EuiButtonIcon
              aria-label={i18n.translate('xpack.lens.dataPanelWrapper.switchDatasource', {
                defaultMessage: 'Switch to datasource',
              })}
              title={i18n.translate('xpack.lens.dataPanelWrapper.switchDatasource', {
                defaultMessage: 'Switch to datasource',
              })}
              data-test-subj="datasource-switch"
              onClick={() => setDatasourceSwitcher(true)}
              iconType="gear"
            />
          }
          isOpen={showDatasourceSwitcher}
          closePopover={() => setDatasourceSwitcher(false)}
          panelPaddingSize="none"
          anchorPosition="rightUp"
        >
          <EuiContextMenuPanel
            title={i18n.translate('xpack.lens.dataPanelWrapper.switchDatasource', {
              defaultMessage: 'Switch to datasource',
            })}
            items={Object.keys(props.datasourceMap).map((datasourceId) => (
              <EuiContextMenuItem
                key={datasourceId}
                data-test-subj={`datasource-switch-${datasourceId}`}
                icon={activeDatasourceId === datasourceId ? 'check' : 'empty'}
                onClick={() => {
                  setDatasourceSwitcher(false);
                  dispatchLens(switchDatasource({ newDatasourceId: datasourceId }));
                }}
              >
                {datasourceId}
              </EuiContextMenuItem>
            ))}
          />
        </EuiPopover>
      )}
      {activeDatasourceId && !datasourceIsLoading && (
        <NativeRenderer
          className="lnsDataPanelWrapper"
          render={props.datasourceMap[activeDatasourceId].renderDataPanel}
          nativeProps={datasourceProps}
        />
      )}
    </>
  );
});<|MERGE_RESOLUTION|>--- conflicted
+++ resolved
@@ -29,14 +29,9 @@
   selectDatasourceStates,
 } from '../../state_management';
 import { initializeSources } from './state_helpers';
-<<<<<<< HEAD
-import type { IndexPatternServiceAPI } from '../../data_views_service/service';
-import { changeIndexPattern } from '../../state_management/lens_slice';
-=======
 import type { IndexPatternServiceAPI } from '../../indexpattern_service/service';
 import { changeIndexPattern } from '../../state_management/lens_slice';
 import { getInitialDataViewsObject } from '../../utils';
->>>>>>> d594e094
 
 interface DataPanelWrapperProps {
   datasourceMap: DatasourceMap;
@@ -89,13 +84,8 @@
         {
           isFullEditor: true,
         }
-<<<<<<< HEAD
-      ).then((result) => {
-        const newDatasourceStates = Object.entries(result).reduce(
-=======
       ).then(({ states, indexPatterns, indexPatternRefs }) => {
         const newDatasourceStates = Object.entries(states).reduce(
->>>>>>> d594e094
           (state, [datasourceId, datasourceState]) => ({
             ...state,
             [datasourceId]: {
