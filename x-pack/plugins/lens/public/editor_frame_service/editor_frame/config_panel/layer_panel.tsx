--- conflicted
+++ resolved
@@ -338,7 +338,6 @@
             </EuiFlexGroup>
             {(layerDatasource || activeVisualization.renderLayerPanel) && <EuiSpacer size="s" />}
             {layerDatasource && (
-<<<<<<< HEAD
               <NativeRenderer
                 render={layerDatasource.renderLayerPanel}
                 nativeProps={{
@@ -367,46 +366,6 @@
                     }),
                 }}
               />
-=======
-              <>
-                <EuiSpacer size="s" />
-                <NativeRenderer
-                  render={layerDatasource.renderLayerPanel}
-                  nativeProps={{
-                    layerId,
-                    state: layerDatasourceState,
-                    activeData: props.framePublicAPI.activeData,
-                    setState: (updater: unknown) => {
-                      const newState =
-                        typeof updater === 'function' ? updater(layerDatasourceState) : updater;
-                      // Look for removed columns
-                      const nextPublicAPI = layerDatasource.getPublicAPI({
-                        state: newState,
-                        layerId,
-                      });
-                      const nextTable = new Set(
-                        nextPublicAPI.getTableSpec().map(({ columnId }) => columnId)
-                      );
-                      const removed = datasourcePublicAPI
-                        ?.getTableSpec()
-                        .map(({ columnId }) => columnId)
-                        .filter((columnId) => !nextTable.has(columnId));
-                      let nextVisState = props.visualizationState;
-                      removed?.forEach((columnId) => {
-                        nextVisState = activeVisualization.removeDimension({
-                          layerId,
-                          columnId,
-                          prevState: nextVisState,
-                          frame: framePublicAPI,
-                        });
-                      });
-
-                      props.updateAll(datasourceId, newState, nextVisState);
-                    },
-                  }}
-                />
-              </>
->>>>>>> 05da4a39
             )}
           </header>
 
