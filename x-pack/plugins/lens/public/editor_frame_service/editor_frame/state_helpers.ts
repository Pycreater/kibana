/*
 * Copyright Elasticsearch B.V. and/or licensed to Elasticsearch B.V. under one
 * or more contributor license agreements. Licensed under the Elastic License
 * 2.0; you may not use this file except in compliance with the Elastic License
 * 2.0.
 */

import { IUiSettingsClient, SavedObjectReference } from '@kbn/core/public';
import { Ast } from '@kbn/interpreter';
import memoizeOne from 'memoize-one';
import { VisualizeFieldContext } from '@kbn/ui-actions-plugin/public';
import { difference } from 'lodash';
import type { DataViewsContract } from '@kbn/data-views-plugin/public';
import { IStorageWrapper } from '@kbn/kibana-utils-plugin/public';
import {
  Datasource,
  DatasourceLayers,
  DatasourceMap,
  FramePublicAPI,
  IndexPattern,
  IndexPatternMap,
  IndexPatternRef,
  InitializationOptions,
  Visualization,
  VisualizationMap,
  VisualizeEditorContext,
} from '../../types';
import { buildExpression } from './expression_helpers';
import { showMemoizedErrorNotification } from '../../lens_ui_errors';
import { Document } from '../../persistence/saved_object_store';
import { getActiveDatasourceIdFromDoc } from '../../utils';
import type { ErrorMessage } from '../types';
import {
  getMissingCurrentDatasource,
  getMissingIndexPatterns,
  getMissingVisualizationTypeError,
  getUnknownVisualizationTypeError,
} from '../error_helper';
import type { DatasourceStates, DataViewsState } from '../../state_management';
import { readFromStorage } from '../../settings_storage';
import { loadIndexPatternRefs, loadIndexPatterns } from '../../indexpattern_service/loader';

function getIndexPatterns(
  references?: SavedObjectReference[],
  initialContext?: VisualizeFieldContext | VisualizeEditorContext,
  initialId?: string
) {
  const indexPatternIds = [];
  if (initialContext) {
    if ('isVisualizeAction' in initialContext) {
      for (const { indexPatternId } of initialContext.layers) {
        indexPatternIds.push(indexPatternId);
      }
    } else {
      indexPatternIds.push(initialContext.indexPatternId);
    }
  } else {
    // use the initialId only when no context is passed over
    if (initialId) {
      indexPatternIds.push(initialId);
    }
  }
  if (references) {
    for (const reference of references) {
      if (reference.type === 'index-pattern') {
        indexPatternIds.push(reference.id);
      }
    }
  }
  return [...new Set(indexPatternIds)];
}

const getLastUsedIndexPatternId = (
  storage: IStorageWrapper,
  indexPatternRefs: IndexPatternRef[]
) => {
  const indexPattern = readFromStorage(storage, 'indexPatternId');
  return indexPattern && indexPatternRefs.find((i) => i.id === indexPattern)?.id;
};

export async function initializeDataViews(
  {
    dataViews,
    datasourceMap,
    datasourceStates,
    storage,
    defaultIndexPatternId,
    references,
    initialContext,
  }: {
    dataViews: DataViewsContract;
    datasourceMap: DatasourceMap;
    datasourceStates: DatasourceStates;
    defaultIndexPatternId: string;
    storage: IStorageWrapper;
    references?: SavedObjectReference[];
    initialContext?: VisualizeFieldContext | VisualizeEditorContext;
  },
  options?: InitializationOptions
) {
  const { isFullEditor } = options ?? {};
  // make it explicit or TS will infer never[] and break few lines down
  const indexPatternRefs: IndexPatternRef[] = await (isFullEditor
    ? loadIndexPatternRefs(dataViews)
    : []);

  // if no state is available, use the fallbackId
  const lastUsedIndexPatternId = getLastUsedIndexPatternId(storage, indexPatternRefs);
  const fallbackId = lastUsedIndexPatternId || defaultIndexPatternId || indexPatternRefs[0]?.id;
  const initialId =
    !initialContext &&
    Object.keys(datasourceMap).every((datasourceId) => !datasourceStates[datasourceId]?.state)
      ? fallbackId
      : undefined;

  const usedIndexPatterns = getIndexPatterns(references, initialContext, initialId);

  // load them
  const availableIndexPatterns = new Set(indexPatternRefs.map(({ id }: IndexPatternRef) => id));

  const notUsedPatterns: string[] = difference([...availableIndexPatterns], usedIndexPatterns);

  const indexPatterns = await loadIndexPatterns({
    dataViews,
    patterns: usedIndexPatterns,
    notUsedPatterns,
    cache: {},
  });

  return { indexPatternRefs, indexPatterns };
}

/**
 * This function composes both initializeDataViews & initializeDatasources into a single call
 */
export async function initializeSources(
  {
    dataViews,
    datasourceMap,
    datasourceStates,
    storage,
    defaultIndexPatternId,
    references,
    initialContext,
  }: {
    dataViews: DataViewsContract;
    datasourceMap: DatasourceMap;
    datasourceStates: DatasourceStates;
    defaultIndexPatternId: string;
    storage: IStorageWrapper;
    references?: SavedObjectReference[];
    initialContext?: VisualizeFieldContext | VisualizeEditorContext;
  },
  options?: InitializationOptions
) {
  const { indexPatternRefs, indexPatterns } = await initializeDataViews(
    {
      datasourceMap,
      datasourceStates,
      initialContext,
      dataViews,
      storage,
      defaultIndexPatternId,
      references,
    },
    options
  );
  return {
    indexPatterns,
    indexPatternRefs,
    states: initializeDatasources({
      datasourceMap,
      datasourceStates,
      initialContext,
      indexPatternRefs,
      indexPatterns,
      references,
    }),
  };
}

export function initializeDatasources({
  datasourceMap,
  datasourceStates,
  indexPatternRefs,
  indexPatterns,
  references,
  initialContext,
}: {
  datasourceMap: DatasourceMap;
  datasourceStates: DatasourceStates;
  indexPatterns: Record<string, IndexPattern>;
  indexPatternRefs: IndexPatternRef[];
  references?: SavedObjectReference[];
  initialContext?: VisualizeFieldContext | VisualizeEditorContext;
}) {
  // init datasources
  const states: DatasourceStates = {};
  for (const [datasourceId, datasource] of Object.entries(datasourceMap)) {
    if (datasourceStates[datasourceId]) {
      const state = datasource.initialize(
        datasourceStates[datasourceId].state || undefined,
        references,
        initialContext,
        indexPatternRefs,
        indexPatterns
      );
      states[datasourceId] = { isLoading: false, state };
    }
  }
  return states;
}

export const getDatasourceLayers = memoizeOne(function getDatasourceLayers(
  datasourceStates: DatasourceStates,
  datasourceMap: DatasourceMap,
  indexPatterns: DataViewsState['indexPatterns']
) {
  const datasourceLayers: DatasourceLayers = {};
  Object.keys(datasourceMap)
    .filter((id) => datasourceStates[id] && !datasourceStates[id].isLoading)
    .forEach((id) => {
      const datasourceState = datasourceStates[id].state;
      const datasource = datasourceMap[id];

      const layers = datasource.getLayers(datasourceState);
      layers.forEach((layer) => {
        datasourceLayers[layer] = datasourceMap[id].getPublicAPI({
          state: datasourceState,
          layerId: layer,
          indexPatterns,
        });
      });
    });
  return datasourceLayers;
});

export async function persistedStateToExpression(
  datasourceMap: DatasourceMap,
  visualizations: VisualizationMap,
  doc: Document,
  services: {
    uiSettings: IUiSettingsClient;
    storage: IStorageWrapper;
    dataViews: DataViewsContract;
  }
): Promise<{ ast: Ast | null; errors: ErrorMessage[] | undefined }> {
  const {
    state: { visualization: visualizationState, datasourceStates: persistedDatasourceStates },
    visualizationType,
    references,
    title,
    description,
  } = doc;
  if (!visualizationType) {
    return {
      ast: null,
      errors: [{ shortMessage: '', longMessage: getMissingVisualizationTypeError() }],
    };
  }
  if (!visualizations[visualizationType]) {
    return {
      ast: null,
      errors: [getUnknownVisualizationTypeError(visualizationType)],
    };
  }
  const visualization = visualizations[visualizationType!];
  const datasourceStatesFromSO = Object.fromEntries(
    Object.entries(persistedDatasourceStates).map(([id, state]) => [
      id,
      { isLoading: false, state },
    ])
  );
  const { indexPatterns, indexPatternRefs } = await initializeDataViews(
    {
      datasourceMap,
      datasourceStates: datasourceStatesFromSO,
      references,
      dataViews: services.dataViews,
      storage: services.storage,
      defaultIndexPatternId: services.uiSettings.get('defaultIndex'),
    },
    { isFullEditor: false }
  );
  const datasourceStates = initializeDatasources({
    datasourceMap,
    datasourceStates: datasourceStatesFromSO,
    references,
    indexPatterns,
    indexPatternRefs,
  });

  const datasourceLayers = getDatasourceLayers(datasourceStates, datasourceMap, indexPatterns);

  const datasourceId = getActiveDatasourceIdFromDoc(doc);
  if (datasourceId == null) {
    return {
      ast: null,
      errors: [{ shortMessage: '', longMessage: getMissingCurrentDatasource() }],
    };
  }

  const indexPatternValidation = validateRequiredIndexPatterns(
    datasourceMap[datasourceId],
    datasourceStates[datasourceId],
    indexPatterns
  );

  if (indexPatternValidation) {
    return {
      ast: null,
      errors: indexPatternValidation,
    };
  }

  const validationResult = validateDatasourceAndVisualization(
    datasourceMap[datasourceId],
    datasourceStates[datasourceId].state,
    visualization,
    visualizationState,
    { datasourceLayers, dataViews: { indexPatterns } as DataViewsState }
  );

  return {
    ast: buildExpression({
      title,
      description,
      visualization,
      visualizationState,
      datasourceMap,
      datasourceStates,
      datasourceLayers,
      indexPatterns,
    }),
    errors: validationResult,
  };
}

export function getMissingIndexPattern(
  currentDatasource: Datasource | null,
  currentDatasourceState: { state: unknown } | null,
  indexPatterns: IndexPatternMap
) {
  if (currentDatasourceState == null || currentDatasource == null) {
    return [];
  }
  const missingIds = currentDatasource.checkIntegrity(currentDatasourceState.state, indexPatterns);
  if (!missingIds.length) {
    return [];
  }
  return missingIds;
}

const validateRequiredIndexPatterns = (
  currentDatasource: Datasource,
  currentDatasourceState: { state: unknown } | null,
  indexPatterns: IndexPatternMap
): ErrorMessage[] | undefined => {
  const missingIds = getMissingIndexPattern(
    currentDatasource,
    currentDatasourceState,
    indexPatterns
  );

  if (!missingIds.length) {
    return;
  }

  return [{ shortMessage: '', longMessage: getMissingIndexPatterns(missingIds), type: 'fixable' }];
};

export const validateDatasourceAndVisualization = (
  currentDataSource: Datasource | null,
  currentDatasourceState: unknown | null,
  currentVisualization: Visualization | null,
  currentVisualizationState: unknown | undefined,
  { datasourceLayers, dataViews }: Pick<FramePublicAPI, 'datasourceLayers' | 'dataViews'>
): ErrorMessage[] | undefined => {
<<<<<<< HEAD
  const datasourceValidationErrors = currentDatasourceState
    ? currentDataSource?.getErrorMessages(currentDatasourceState, dataViews.indexPatterns)
    : undefined;

  const visualizationValidationErrors = currentVisualizationState
    ? currentVisualization?.getErrorMessages(currentVisualizationState, datasourceLayers)
    : undefined;

  if (datasourceValidationErrors?.length || visualizationValidationErrors?.length) {
    return [...(datasourceValidationErrors || []), ...(visualizationValidationErrors || [])];
=======
  try {
    const datasourceValidationErrors = currentDatasourceState
      ? currentDataSource?.getErrorMessages(currentDatasourceState)
      : undefined;

    const visualizationValidationErrors = currentVisualizationState
      ? currentVisualization?.getErrorMessages(currentVisualizationState, frameAPI.datasourceLayers)
      : undefined;

    if (datasourceValidationErrors?.length || visualizationValidationErrors?.length) {
      return [...(datasourceValidationErrors || []), ...(visualizationValidationErrors || [])];
    }
  } catch (e) {
    showMemoizedErrorNotification(e);
    if (e.message) {
      return [
        {
          shortMessage: e.message,
          longMessage: e.message,
          type: 'critical',
        },
      ];
    }
>>>>>>> aba8af4f
  }
  return undefined;
};<|MERGE_RESOLUTION|>--- conflicted
+++ resolved
@@ -376,25 +376,13 @@
   currentVisualizationState: unknown | undefined,
   { datasourceLayers, dataViews }: Pick<FramePublicAPI, 'datasourceLayers' | 'dataViews'>
 ): ErrorMessage[] | undefined => {
-<<<<<<< HEAD
-  const datasourceValidationErrors = currentDatasourceState
-    ? currentDataSource?.getErrorMessages(currentDatasourceState, dataViews.indexPatterns)
-    : undefined;
-
-  const visualizationValidationErrors = currentVisualizationState
-    ? currentVisualization?.getErrorMessages(currentVisualizationState, datasourceLayers)
-    : undefined;
-
-  if (datasourceValidationErrors?.length || visualizationValidationErrors?.length) {
-    return [...(datasourceValidationErrors || []), ...(visualizationValidationErrors || [])];
-=======
   try {
     const datasourceValidationErrors = currentDatasourceState
-      ? currentDataSource?.getErrorMessages(currentDatasourceState)
+      ? currentDataSource?.getErrorMessages(currentDatasourceState, dataViews.indexPatterns)
       : undefined;
 
     const visualizationValidationErrors = currentVisualizationState
-      ? currentVisualization?.getErrorMessages(currentVisualizationState, frameAPI.datasourceLayers)
+      ? currentVisualization?.getErrorMessages(currentVisualizationState, datasourceLayers)
       : undefined;
 
     if (datasourceValidationErrors?.length || visualizationValidationErrors?.length) {
@@ -411,7 +399,6 @@
         },
       ];
     }
->>>>>>> aba8af4f
   }
   return undefined;
 };