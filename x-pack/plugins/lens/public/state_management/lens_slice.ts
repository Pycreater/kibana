/*
 * Copyright Elasticsearch B.V. and/or licensed to Elasticsearch B.V. under one
 * or more contributor license agreements. Licensed under the Elastic License
 * 2.0; you may not use this file except in compliance with the Elastic License
 * 2.0.
 */

import { createAction, createReducer, current, PayloadAction } from '@reduxjs/toolkit';
import { VisualizeFieldContext } from '@kbn/ui-actions-plugin/public';
import { mapValues } from 'lodash';
import { Query } from '@kbn/es-query';
import { History } from 'history';
import { LensEmbeddableInput } from '..';
import { TableInspectorAdapter } from '../editor_frame_service/types';
import type { VisualizeEditorContext, Suggestion } from '../types';
import { getInitialDatasourceId, getResolvedDateRange, getRemoveOperation } from '../utils';
<<<<<<< HEAD
import { DataViewsState, LensAppState, LensStoreDeps, VisualizationState } from './types';
import { Datasource, Visualization } from '../types';
=======
import type { DataViewsState, LensAppState, LensStoreDeps, VisualizationState } from './types';
import type { Datasource, Visualization } from '../types';
>>>>>>> d594e094
import { generateId } from '../id_generator';
import type { LayerType } from '../../common/types';
import { getLayerType } from '../editor_frame_service/editor_frame/config_panel/add_layer';
import { getVisualizeFieldSuggestions } from '../editor_frame_service/editor_frame/suggestion_helpers';
import type { FramePublicAPI, LensEditContextMapping, LensEditEvent } from '../types';
import { selectFramePublicAPI } from './selectors';

export const initialState: LensAppState = {
  persistedDoc: undefined,
  searchSessionId: '',
  filters: [],
  query: { language: 'kuery', query: '' },
  resolvedDateRange: { fromDate: '', toDate: '' },
  isFullscreenDatasource: false,
  isSaveable: false,
  isLoading: false,
  isLinkedToOriginatingApp: false,
  activeDatasourceId: null,
  datasourceStates: {},
  visualization: {
    state: null,
    activeId: null,
  },
  dataViews: {
    indexPatternRefs: [],
    indexPatterns: {},
    existingFields: {},
<<<<<<< HEAD
    isFirstExistenceFetch: false,
=======
    isFirstExistenceFetch: true,
>>>>>>> d594e094
  },
};

export const getPreloadedState = ({
  lensServices: { data },
  initialContext,
  embeddableEditorIncomingState,
  datasourceMap,
  visualizationMap,
}: LensStoreDeps) => {
  const initialDatasourceId = getInitialDatasourceId(datasourceMap);
  const datasourceStates: LensAppState['datasourceStates'] = {};
  if (initialDatasourceId) {
    datasourceStates[initialDatasourceId] = {
      state: null,
      isLoading: true,
    };
  }

  const state = {
    ...initialState,
    isLoading: true,
    // Do not use app-specific filters from previous app,
    // only if Lens was opened with the intention to visualize a field (e.g. coming from Discover)
    query: !initialContext
      ? data.query.queryString.getDefaultQuery()
      : (data.query.queryString.getQuery() as Query),
    filters: !initialContext
      ? data.query.filterManager.getGlobalFilters()
      : data.query.filterManager.getFilters(),
    searchSessionId: data.search.session.getSessionId(),
    resolvedDateRange: getResolvedDateRange(data.query.timefilter.timefilter),
    isLinkedToOriginatingApp: Boolean(embeddableEditorIncomingState?.originatingApp),
    activeDatasourceId: initialDatasourceId,
    datasourceStates,
    visualization: {
      state: null,
      activeId: Object.keys(visualizationMap)[0] || null,
    },
  };
  return state;
};

export const setState = createAction<Partial<LensAppState>>('lens/setState');
export const onActiveDataChange = createAction<TableInspectorAdapter>('lens/onActiveDataChange');
export const setSaveable = createAction<boolean>('lens/setSaveable');
export const enableAutoApply = createAction<void>('lens/enableAutoApply');
export const disableAutoApply = createAction<void>('lens/disableAutoApply');
export const applyChanges = createAction<void>('lens/applyChanges');
export const setChangesApplied = createAction<boolean>('lens/setChangesApplied');
export const updateState = createAction<{
  updater: (prevState: LensAppState) => LensAppState;
}>('lens/updateState');
export const updateDatasourceState = createAction<{
  updater: unknown | ((prevState: unknown) => unknown);
  datasourceId: string;
  clearStagedPreview?: boolean;
}>('lens/updateDatasourceState');
export const updateVisualizationState = createAction<{
  visualizationId: string;
  newState: unknown;
}>('lens/updateVisualizationState');

export const insertLayer = createAction<{
  layerId: string;
  datasourceId: string;
}>('lens/insertLayer');

export const switchVisualization = createAction<{
  suggestion: {
    newVisualizationId: string;
    visualizationState: unknown;
    datasourceState?: unknown;
    datasourceId?: string;
  };
  clearStagedPreview?: boolean;
}>('lens/switchVisualization');
export const rollbackSuggestion = createAction<void>('lens/rollbackSuggestion');
export const setToggleFullscreen = createAction<void>('lens/setToggleFullscreen');
export const submitSuggestion = createAction<void>('lens/submitSuggestion');
export const switchDatasource = createAction<{
  newDatasourceId: string;
}>('lens/switchDatasource');
export const navigateAway = createAction<void>('lens/navigateAway');
export const loadInitial = createAction<{
  initialInput?: LensEmbeddableInput;
  redirectCallback: (savedObjectId?: string) => void;
  history: History<unknown>;
}>('lens/loadInitial');
export const initEmpty = createAction(
  'initEmpty',
  function prepare({
    newState,
    initialContext,
  }: {
    newState: Partial<LensAppState>;
    initialContext?: VisualizeFieldContext | VisualizeEditorContext;
  }) {
    return { payload: { layerId: generateId(), newState, initialContext } };
  }
);
export const editVisualizationAction = createAction<{
  visualizationId: string;
  event: LensEditEvent<keyof LensEditContextMapping>;
}>('lens/editVisualizationAction');
export const removeLayers = createAction<{
  visualizationId: VisualizationState['activeId'];
  layerIds: string[];
}>('lens/removeLayers');
export const removeOrClearLayer = createAction<{
  visualizationId: string;
  layerId: string;
  layerIds: string[];
}>('lens/removeOrClearLayer');
export const addLayer = createAction<{
  layerId: string;
  layerType: LayerType;
}>('lens/addLayer');

export const setLayerDefaultDimension = createAction<{
  layerId: string;
  columnId: string;
  groupId: string;
}>('lens/setLayerDefaultDimension');

export const updateIndexPatterns = createAction<Partial<DataViewsState>>(
  'lens/updateIndexPatterns'
);
export const changeIndexPattern = createAction<{
  visualizationIds?: string[];
  datasourceIds?: string[];
  indexPatternId: string;
  layerId?: string;
  dataViews: Partial<DataViewsState>;
}>('lens/changeIndexPattern');

export const lensActions = {
  setState,
  onActiveDataChange,
  setSaveable,
  enableAutoApply,
  disableAutoApply,
  applyChanges,
  setChangesApplied,
  updateState,
  updateDatasourceState,
  updateVisualizationState,
  insertLayer,
  switchVisualization,
  rollbackSuggestion,
  setToggleFullscreen,
  submitSuggestion,
  switchDatasource,
  navigateAway,
  loadInitial,
  initEmpty,
  editVisualizationAction,
  removeLayers,
  removeOrClearLayer,
  addLayer,
  setLayerDefaultDimension,
  updateIndexPatterns,
  changeIndexPattern,
};

export const makeLensReducer = (storeDeps: LensStoreDeps) => {
  const { datasourceMap, visualizationMap } = storeDeps;
  return createReducer<LensAppState>(initialState, {
    [setState.type]: (state, { payload }: PayloadAction<Partial<LensAppState>>) => {
      return {
        ...state,
        ...payload,
      };
    },
    [onActiveDataChange.type]: (state, { payload }: PayloadAction<TableInspectorAdapter>) => {
      return {
        ...state,
        activeData: payload,
      };
    },
    [setSaveable.type]: (state, { payload }: PayloadAction<boolean>) => {
      return {
        ...state,
        isSaveable: payload,
      };
    },
    [enableAutoApply.type]: (state) => {
      state.autoApplyDisabled = false;
    },
    [disableAutoApply.type]: (state) => {
      state.autoApplyDisabled = true;
      state.changesApplied = true;
    },
    [applyChanges.type]: (state) => {
      if (typeof state.applyChangesCounter === 'undefined') {
        state.applyChangesCounter = 0;
      }
      state.applyChangesCounter!++;
    },
    [setChangesApplied.type]: (state, { payload: applied }) => {
      state.changesApplied = applied;
    },
    [updateState.type]: (
      state,
      {
        payload: { updater },
      }: {
        payload: {
          updater: (prevState: LensAppState) => LensAppState;
        };
      }
    ) => {
      const newState = updater(current(state) as LensAppState);
      return {
        ...newState,
        stagedPreview: undefined,
      };
    },
    [removeOrClearLayer.type]: (
      state,
      {
        payload: { visualizationId, layerId, layerIds },
      }: {
        payload: {
          visualizationId: string;
          layerId: string;
          layerIds: string[];
        };
      }
    ) => {
      const activeVisualization = visualizationMap[visualizationId];
      const isOnlyLayer =
        getRemoveOperation(
          activeVisualization,
          state.visualization.state,
          layerId,
          layerIds.length
        ) === 'clear';

      state.datasourceStates = mapValues(
        state.datasourceStates,
        (datasourceState, datasourceId) => {
          const datasource = datasourceMap[datasourceId!];
          return {
            ...datasourceState,
            state: isOnlyLayer
              ? datasource.clearLayer(datasourceState.state, layerId)
              : datasource.removeLayer(datasourceState.state, layerId),
          };
        }
      );
      state.stagedPreview = undefined;
      state.visualization.state =
        isOnlyLayer || !activeVisualization.removeLayer
          ? activeVisualization.clearLayer(state.visualization.state, layerId)
          : activeVisualization.removeLayer(state.visualization.state, layerId);
    },
    [changeIndexPattern.type]: (
      state,
      {
        payload,
      }: {
        payload: {
          visualizationIds?: string;
          datasourceIds?: string;
          layerId?: string;
          indexPatternId: string;
          dataViews: Pick<DataViewsState, 'indexPatterns'>;
        };
      }
    ) => {
      const { visualizationIds, datasourceIds, layerId, indexPatternId, dataViews } = payload;
<<<<<<< HEAD
=======
      const newState: Partial<LensAppState> = { dataViews: { ...state.dataViews, ...dataViews } };
>>>>>>> d594e094
      if (visualizationIds?.length) {
        for (const visualizationId of visualizationIds) {
          const activeVisualization =
            visualizationId &&
            state.visualization.activeId !== visualizationId &&
            visualizationMap[visualizationId];
          if (activeVisualization && layerId && activeVisualization?.onIndexPatternChange) {
<<<<<<< HEAD
            state.visualization.state = activeVisualization.onIndexPatternChange(
              state.visualization.state,
              layerId,
              indexPatternId
            );
=======
            newState.visualization = {
              ...state.visualization,
              state: activeVisualization.onIndexPatternChange(
                state.visualization.state,
                layerId,
                indexPatternId
              ),
            };
>>>>>>> d594e094
          }
        }
      }
      if (datasourceIds?.length) {
<<<<<<< HEAD
        for (const datasourceId of datasourceIds) {
          const activeDatasource = datasourceId && datasourceMap[datasourceId];
          if (activeDatasource && activeDatasource?.onIndexPatternChange) {
            state.datasourceStates = {
              ...state.datasourceStates,
              [datasourceId]: {
                isLoading: false,
                state: activeDatasource.onIndexPatternChange(
                  state.datasourceStates[datasourceId].state,
=======
        newState.datasourceStates = { ...state.datasourceStates };
        const frame = selectFramePublicAPI(
          { lens: { ...current(state), dataViews: newState.dataViews! } },
          datasourceMap
        );
        const datasourceLayers = frame.datasourceLayers;

        for (const datasourceId of datasourceIds) {
          const activeDatasource = datasourceId && datasourceMap[datasourceId];
          if (activeDatasource && activeDatasource?.onIndexPatternChange) {
            newState.datasourceStates = {
              ...newState.datasourceStates,
              [datasourceId]: {
                isLoading: false,
                state: activeDatasource.onIndexPatternChange(
                  newState.datasourceStates[datasourceId].state,
>>>>>>> d594e094
                  dataViews.indexPatterns,
                  indexPatternId,
                  layerId
                ),
              },
            };
<<<<<<< HEAD
          }
        }
      }
      state.dataViews = { ...state.dataViews, ...dataViews };
=======
            // Update the visualization columns
            if (layerId && state.visualization.activeId) {
              const nextPublicAPI = activeDatasource.getPublicAPI({
                state: newState.datasourceStates[datasourceId].state,
                layerId,
                indexPatterns: dataViews.indexPatterns,
              });
              const nextTable = new Set(
                nextPublicAPI.getTableSpec().map(({ columnId }) => columnId)
              );
              const datasourcePublicAPI = datasourceLayers[layerId];
              if (datasourcePublicAPI) {
                const removed = datasourcePublicAPI
                  .getTableSpec()
                  .map(({ columnId }) => columnId)
                  .filter((columnId) => !nextTable.has(columnId));
                const nextVisState = (newState.visualization || state.visualization).state;
                const activeVisualization = visualizationMap[state.visualization.activeId];
                removed.forEach((columnId) => {
                  newState.visualization = {
                    ...state.visualization,
                    state: activeVisualization.removeDimension({
                      layerId,
                      columnId,
                      prevState: nextVisState,
                      frame,
                    }),
                  };
                });
              }
            }
          }
        }
      }

      return { ...state, ...newState };
>>>>>>> d594e094
    },
    [updateIndexPatterns.type]: (state, { payload }: { payload: Partial<DataViewsState> }) => {
      return {
        ...state,
        dataViews: { ...state.dataViews, ...payload },
      };
    },
    [updateDatasourceState.type]: (
      state,
      {
        payload,
      }: {
        payload: {
          updater: unknown | ((prevState: unknown) => unknown);
          datasourceId: string;
          clearStagedPreview?: boolean;
        };
      }
    ) => {
      return {
        ...state,
        datasourceStates: {
          ...state.datasourceStates,
          [payload.datasourceId]: {
            state:
              typeof payload.updater === 'function'
                ? payload.updater(current(state).datasourceStates[payload.datasourceId].state)
                : payload.updater,
            isLoading: false,
          },
        },
        stagedPreview: payload.clearStagedPreview ? undefined : state.stagedPreview,
      };
    },
    [updateVisualizationState.type]: (
      state,
      {
        payload,
      }: {
        payload: {
          visualizationId: string;
          newState: unknown;
        };
      }
    ) => {
      if (!state.visualization.activeId) {
        throw new Error('Invariant: visualization state got updated without active visualization');
      }
      // This is a safeguard that prevents us from accidentally updating the
      // wrong visualization. This occurs in some cases due to the uncoordinated
      // way we manage state across plugins.
      if (state.visualization.activeId !== payload.visualizationId) {
        return state;
      }
      return {
        ...state,
        visualization: {
          ...state.visualization,
          state: payload.newState,
        },
      };
    },

    [switchVisualization.type]: (
      state,
      {
        payload,
      }: {
        payload: {
          suggestion: {
            newVisualizationId: string;
            visualizationState: unknown;
            datasourceState?: unknown;
            datasourceId?: string;
          };
          clearStagedPreview?: boolean;
        };
      }
    ) => {
      const { newVisualizationId, visualizationState, datasourceState, datasourceId } =
        payload.suggestion;
      return {
        ...state,
        datasourceStates: datasourceId
          ? {
              ...state.datasourceStates,
              [datasourceId]: {
                ...state.datasourceStates[datasourceId],
                state: datasourceState,
              },
            }
          : state.datasourceStates,
        visualization: {
          ...state.visualization,
          activeId: newVisualizationId,
          state: visualizationState,
        },
        stagedPreview: payload.clearStagedPreview
          ? undefined
          : state.stagedPreview || {
              datasourceStates: state.datasourceStates,
              visualization: state.visualization,
              activeData: state.activeData,
            },
      };
    },
    [rollbackSuggestion.type]: (state) => {
      return {
        ...state,
        ...(state.stagedPreview || {}),
        stagedPreview: undefined,
      };
    },
    [setToggleFullscreen.type]: (state) => {
      return { ...state, isFullscreenDatasource: !state.isFullscreenDatasource };
    },
    [submitSuggestion.type]: (state) => {
      return {
        ...state,
        stagedPreview: undefined,
      };
    },
    [switchDatasource.type]: (
      state,
      {
        payload,
      }: {
        payload: {
          newDatasourceId: string;
        };
      }
    ) => {
      return {
        ...state,
        datasourceStates: {
          ...state.datasourceStates,
          [payload.newDatasourceId]: state.datasourceStates[payload.newDatasourceId] || {
            state: null,
            isLoading: true,
          },
        },
        activeDatasourceId: payload.newDatasourceId,
      };
    },
    [navigateAway.type]: (state) => state,
    [loadInitial.type]: (
      state,
      payload: PayloadAction<{
        initialInput?: LensEmbeddableInput;
        redirectCallback: (savedObjectId?: string) => void;
        history: History<unknown>;
      }>
    ) => state,
    [initEmpty.type]: (
      state,
      {
        payload,
      }: {
        payload: {
          newState: Partial<LensAppState>;
          initialContext: VisualizeFieldContext | VisualizeEditorContext | undefined;
          layerId: string;
        };
      }
    ) => {
      const newState = {
        ...state,
        ...payload.newState,
      };
      const suggestion: Suggestion | undefined = getVisualizeFieldSuggestions({
        datasourceMap,
        datasourceStates: newState.datasourceStates,
        visualizationMap,
        visualizeTriggerFieldContext: payload.initialContext,
        dataViews: newState.dataViews,
      });
      if (suggestion) {
        return {
          ...newState,
          datasourceStates: {
            ...newState.datasourceStates,
            [suggestion.datasourceId!]: {
              ...newState.datasourceStates[suggestion.datasourceId!],
              state: suggestion.datasourceState,
            },
          },
          visualization: {
            ...newState.visualization,
            activeId: suggestion.visualizationId,
            state: suggestion.visualizationState,
          },
          stagedPreview: undefined,
        };
      }

      const visualization = newState.visualization;

      if (!visualization.activeId) {
        throw new Error('Invariant: visualization state got updated without active visualization');
      }

      const activeVisualization = visualizationMap[visualization.activeId];
      if (visualization.state === null && activeVisualization) {
        const activeDatasourceId = getInitialDatasourceId(datasourceMap)!;
        const newVisState = activeVisualization.initialize(() => payload.layerId);
        const activeDatasource = datasourceMap[activeDatasourceId];
        return {
          ...newState,
          activeDatasourceId,
          datasourceStates: {
            ...newState.datasourceStates,
            [activeDatasourceId]: {
              ...newState.datasourceStates[activeDatasourceId],
              state: activeDatasource.insertLayer(
                newState.datasourceStates[activeDatasourceId]?.state,
                payload.layerId
              ),
            },
          },
          visualization: {
            ...visualization,
            state: newVisState,
          },
        };
      }
      return newState;
    },
    [editVisualizationAction.type]: (
      state,
      {
        payload,
      }: {
        payload: {
          visualizationId: string;
          event: LensEditEvent<keyof LensEditContextMapping>;
        };
      }
    ) => {
      if (!state.visualization.activeId) {
        throw new Error('Invariant: visualization state got updated without active visualization');
      }
      // This is a safeguard that prevents us from accidentally updating the
      // wrong visualization. This occurs in some cases due to the uncoordinated
      // way we manage state across plugins.
      if (state.visualization.activeId !== payload.visualizationId) {
        return state;
      }
      const activeVisualization = visualizationMap[payload.visualizationId];
      if (activeVisualization?.onEditAction) {
        state.visualization.state = activeVisualization.onEditAction(
          state.visualization.state,
          payload.event
        );
      }
    },
    [insertLayer.type]: (
      state,
      {
        payload,
      }: {
        payload: {
          layerId: string;
          datasourceId: string;
        };
      }
    ) => {
      const updater = datasourceMap[payload.datasourceId].insertLayer;
      return {
        ...state,
        datasourceStates: {
          ...state.datasourceStates,
          [payload.datasourceId]: {
            ...state.datasourceStates[payload.datasourceId],
            state: updater(
              current(state).datasourceStates[payload.datasourceId].state,
              payload.layerId
            ),
          },
        },
      };
    },
    [removeLayers.type]: (
      state,
      {
        payload: { visualizationId, layerIds },
      }: {
        payload: {
          visualizationId: VisualizationState['activeId'];
          layerIds: string[];
        };
      }
    ) => {
      if (!state.visualization.activeId) {
        throw new Error('Invariant: visualization state got updated without active visualization');
      }

      const activeVisualization = visualizationId && visualizationMap[visualizationId];

      // This is a safeguard that prevents us from accidentally updating the
      // wrong visualization. This occurs in some cases due to the uncoordinated
      // way we manage state across plugins.
      if (
        state.visualization.activeId === visualizationId &&
        activeVisualization &&
        activeVisualization.removeLayer &&
        state.visualization.state
      ) {
        const updater = layerIds.reduce(
          (acc, layerId) =>
            activeVisualization.removeLayer ? activeVisualization.removeLayer(acc, layerId) : acc,
          state.visualization.state
        );

        state.visualization.state =
          typeof updater === 'function' ? updater(current(state.visualization.state)) : updater;
      }
      layerIds.forEach((layerId) => {
        const [layerDatasourceId] =
          Object.entries(datasourceMap).find(([datasourceId, datasource]) => {
            return (
              state.datasourceStates[datasourceId] &&
              datasource.getLayers(state.datasourceStates[datasourceId].state).includes(layerId)
            );
          }) ?? [];
        if (layerDatasourceId) {
          state.datasourceStates[layerDatasourceId].state = datasourceMap[
            layerDatasourceId
          ].removeLayer(current(state).datasourceStates[layerDatasourceId].state, layerId);
        }
      });
    },

    [addLayer.type]: (
      state,
      {
        payload: { layerId, layerType },
      }: {
        payload: {
          layerId: string;
          layerType: LayerType;
        };
      }
    ) => {
      if (!state.activeDatasourceId || !state.visualization.activeId) {
        return state;
      }

      const activeVisualization = visualizationMap[state.visualization.activeId];
      const visualizationState = activeVisualization.appendLayer!(
        state.visualization.state,
        layerId,
        layerType
      );

<<<<<<< HEAD
      const framePublicAPI = {
        // any better idea to avoid `as`?
        activeData: state.activeData
          ? (current(state.activeData) as TableInspectorAdapter)
          : undefined,
        datasourceLayers: getDatasourceLayers(state.datasourceStates, datasourceMap),
        dateRange: current(state.resolvedDateRange),
        dataViews: current(state.dataViews),
      };
=======
      const framePublicAPI = selectFramePublicAPI({ lens: current(state) }, datasourceMap);
>>>>>>> d594e094

      const activeDatasource = datasourceMap[state.activeDatasourceId];
      const { noDatasource } =
        activeVisualization
          .getSupportedLayers(visualizationState, framePublicAPI)
          .find(({ type }) => type === layerType) || {};

      const datasourceState =
        !noDatasource && activeDatasource
          ? activeDatasource.insertLayer(
              state.datasourceStates[state.activeDatasourceId].state,
              layerId
            )
          : state.datasourceStates[state.activeDatasourceId].state;

      const { activeDatasourceState, activeVisualizationState } = addInitialValueIfAvailable({
        datasourceState,
        visualizationState,
        framePublicAPI,
        activeVisualization,
        activeDatasource,
        layerId,
        layerType,
      });

      state.visualization.state = activeVisualizationState;
      state.datasourceStates[state.activeDatasourceId].state = activeDatasourceState;
      state.stagedPreview = undefined;
    },
    [setLayerDefaultDimension.type]: (
      state,
      {
        payload: { layerId, columnId, groupId },
      }: {
        payload: {
          layerId: string;
          columnId: string;
          groupId: string;
        };
      }
    ) => {
      if (!state.activeDatasourceId || !state.visualization.activeId) {
        return state;
      }

      const activeDatasource = datasourceMap[state.activeDatasourceId];
      const activeVisualization = visualizationMap[state.visualization.activeId];
      const layerType = getLayerType(activeVisualization, state.visualization.state, layerId);
      const { activeDatasourceState, activeVisualizationState } = addInitialValueIfAvailable({
        datasourceState: state.datasourceStates[state.activeDatasourceId].state,
        visualizationState: state.visualization.state,
<<<<<<< HEAD
        framePublicAPI: {
          // any better idea to avoid `as`?
          activeData: state.activeData
            ? (current(state.activeData) as TableInspectorAdapter)
            : undefined,
          datasourceLayers: getDatasourceLayers(state.datasourceStates, datasourceMap),
          dateRange: current(state.resolvedDateRange),
          dataViews: current(state.dataViews),
        },
=======
        framePublicAPI: selectFramePublicAPI({ lens: current(state) }, datasourceMap),
>>>>>>> d594e094
        activeVisualization,
        activeDatasource,
        layerId,
        layerType,
        columnId,
        groupId,
      });

      state.visualization.state = activeVisualizationState;
      state.datasourceStates[state.activeDatasourceId].state = activeDatasourceState;
    },
  });
};

function addInitialValueIfAvailable({
  visualizationState,
  datasourceState,
  activeVisualization,
  activeDatasource,
  framePublicAPI,
  layerType,
  layerId,
  columnId,
  groupId,
}: {
  framePublicAPI: FramePublicAPI;
  visualizationState: unknown;
  datasourceState: unknown;
  activeDatasource?: Datasource;
  activeVisualization: Visualization;
  layerId: string;
  layerType: string;
  columnId?: string;
  groupId?: string;
}) {
  const { initialDimensions, noDatasource } =
    activeVisualization
      .getSupportedLayers(visualizationState, framePublicAPI)
      .find(({ type }) => type === layerType) || {};

  if (initialDimensions) {
    const info = groupId
      ? initialDimensions.find(({ groupId: id }) => id === groupId)
      : initialDimensions[0]; // pick the first available one if not passed

    if (info) {
      const activeVisualizationState = activeVisualization.setDimension({
        groupId: info.groupId,
        layerId,
        columnId: columnId || info.columnId,
        prevState: visualizationState,
        frame: framePublicAPI,
      });

      if (!noDatasource && activeDatasource?.initializeDimension) {
        return {
          activeDatasourceState: activeDatasource.initializeDimension(
            datasourceState,
            layerId,
            framePublicAPI.dataViews.indexPatterns,
            {
              ...info,
              columnId: columnId || info.columnId,
            }
          ),
          activeVisualizationState,
        };
      } else {
        return {
          activeDatasourceState: datasourceState,
          activeVisualizationState,
        };
      }
    }
  }

  return {
    activeDatasourceState: datasourceState,
    activeVisualizationState: visualizationState,
  };
}<|MERGE_RESOLUTION|>--- conflicted
+++ resolved
@@ -14,13 +14,8 @@
 import { TableInspectorAdapter } from '../editor_frame_service/types';
 import type { VisualizeEditorContext, Suggestion } from '../types';
 import { getInitialDatasourceId, getResolvedDateRange, getRemoveOperation } from '../utils';
-<<<<<<< HEAD
-import { DataViewsState, LensAppState, LensStoreDeps, VisualizationState } from './types';
-import { Datasource, Visualization } from '../types';
-=======
 import type { DataViewsState, LensAppState, LensStoreDeps, VisualizationState } from './types';
 import type { Datasource, Visualization } from '../types';
->>>>>>> d594e094
 import { generateId } from '../id_generator';
 import type { LayerType } from '../../common/types';
 import { getLayerType } from '../editor_frame_service/editor_frame/config_panel/add_layer';
@@ -48,11 +43,7 @@
     indexPatternRefs: [],
     indexPatterns: {},
     existingFields: {},
-<<<<<<< HEAD
-    isFirstExistenceFetch: false,
-=======
     isFirstExistenceFetch: true,
->>>>>>> d594e094
   },
 };
 
@@ -325,10 +316,7 @@
       }
     ) => {
       const { visualizationIds, datasourceIds, layerId, indexPatternId, dataViews } = payload;
-<<<<<<< HEAD
-=======
       const newState: Partial<LensAppState> = { dataViews: { ...state.dataViews, ...dataViews } };
->>>>>>> d594e094
       if (visualizationIds?.length) {
         for (const visualizationId of visualizationIds) {
           const activeVisualization =
@@ -336,13 +324,6 @@
             state.visualization.activeId !== visualizationId &&
             visualizationMap[visualizationId];
           if (activeVisualization && layerId && activeVisualization?.onIndexPatternChange) {
-<<<<<<< HEAD
-            state.visualization.state = activeVisualization.onIndexPatternChange(
-              state.visualization.state,
-              layerId,
-              indexPatternId
-            );
-=======
             newState.visualization = {
               ...state.visualization,
               state: activeVisualization.onIndexPatternChange(
@@ -351,22 +332,10 @@
                 indexPatternId
               ),
             };
->>>>>>> d594e094
           }
         }
       }
       if (datasourceIds?.length) {
-<<<<<<< HEAD
-        for (const datasourceId of datasourceIds) {
-          const activeDatasource = datasourceId && datasourceMap[datasourceId];
-          if (activeDatasource && activeDatasource?.onIndexPatternChange) {
-            state.datasourceStates = {
-              ...state.datasourceStates,
-              [datasourceId]: {
-                isLoading: false,
-                state: activeDatasource.onIndexPatternChange(
-                  state.datasourceStates[datasourceId].state,
-=======
         newState.datasourceStates = { ...state.datasourceStates };
         const frame = selectFramePublicAPI(
           { lens: { ...current(state), dataViews: newState.dataViews! } },
@@ -383,19 +352,12 @@
                 isLoading: false,
                 state: activeDatasource.onIndexPatternChange(
                   newState.datasourceStates[datasourceId].state,
->>>>>>> d594e094
                   dataViews.indexPatterns,
                   indexPatternId,
                   layerId
                 ),
               },
             };
-<<<<<<< HEAD
-          }
-        }
-      }
-      state.dataViews = { ...state.dataViews, ...dataViews };
-=======
             // Update the visualization columns
             if (layerId && state.visualization.activeId) {
               const nextPublicAPI = activeDatasource.getPublicAPI({
@@ -432,7 +394,6 @@
       }
 
       return { ...state, ...newState };
->>>>>>> d594e094
     },
     [updateIndexPatterns.type]: (state, { payload }: { payload: Partial<DataViewsState> }) => {
       return {
@@ -787,19 +748,7 @@
         layerType
       );
 
-<<<<<<< HEAD
-      const framePublicAPI = {
-        // any better idea to avoid `as`?
-        activeData: state.activeData
-          ? (current(state.activeData) as TableInspectorAdapter)
-          : undefined,
-        datasourceLayers: getDatasourceLayers(state.datasourceStates, datasourceMap),
-        dateRange: current(state.resolvedDateRange),
-        dataViews: current(state.dataViews),
-      };
-=======
       const framePublicAPI = selectFramePublicAPI({ lens: current(state) }, datasourceMap);
->>>>>>> d594e094
 
       const activeDatasource = datasourceMap[state.activeDatasourceId];
       const { noDatasource } =
@@ -851,19 +800,7 @@
       const { activeDatasourceState, activeVisualizationState } = addInitialValueIfAvailable({
         datasourceState: state.datasourceStates[state.activeDatasourceId].state,
         visualizationState: state.visualization.state,
-<<<<<<< HEAD
-        framePublicAPI: {
-          // any better idea to avoid `as`?
-          activeData: state.activeData
-            ? (current(state.activeData) as TableInspectorAdapter)
-            : undefined,
-          datasourceLayers: getDatasourceLayers(state.datasourceStates, datasourceMap),
-          dateRange: current(state.resolvedDateRange),
-          dataViews: current(state.dataViews),
-        },
-=======
         framePublicAPI: selectFramePublicAPI({ lens: current(state) }, datasourceMap),
->>>>>>> d594e094
         activeVisualization,
         activeDatasource,
         layerId,
