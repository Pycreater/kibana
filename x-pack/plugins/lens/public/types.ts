/*
 * Copyright Elasticsearch B.V. and/or licensed to Elasticsearch B.V. under one
 * or more contributor license agreements. Licensed under the Elastic License
 * 2.0; you may not use this file except in compliance with the Elastic License
 * 2.0.
 */
import type { Ast } from '@kbn/interpreter';
import type { IconType } from '@elastic/eui/src/components/icon/icon';
import type { CoreSetup, SavedObjectReference, ResolvedSimpleSavedObject } from '@kbn/core/public';
import type { PaletteOutput } from '@kbn/coloring';
import type { TopNavMenuData } from '@kbn/navigation-plugin/public';
import type { MutableRefObject } from 'react';
import type { Filter, TimeRange } from '@kbn/es-query';
import type {
  ExpressionAstExpression,
  ExpressionRendererEvent,
  IInterpreterRenderHandlers,
  Datatable,
} from '@kbn/expressions-plugin/public';
import type { VisualizeEditorLayersContext } from '@kbn/visualizations-plugin/public';
import type { Query } from '@kbn/es-query';
import type {
  UiActionsStart,
  RowClickContext,
  VisualizeFieldContext,
} from '@kbn/ui-actions-plugin/public';
import type { ClickTriggerEvent, BrushTriggerEvent } from '@kbn/charts-plugin/public';
import type { IndexPatternAggRestrictions } from '@kbn/data-plugin/public';
import type { FieldSpec } from '@kbn/data-views-plugin/common';
import type { FieldFormatParams } from '@kbn/field-formats-plugin/common';
import type { DraggingIdentifier, DragDropIdentifier, DragContextState } from './drag_drop';
import type { DateRange, LayerType, SortingHint } from '../common';
import type {
  LensSortActionData,
  LensResizeActionData,
  LensToggleActionData,
  LensPagesizeActionData,
} from './datatable_visualization/components/types';

import {
  LENS_EDIT_SORT_ACTION,
  LENS_EDIT_RESIZE_ACTION,
  LENS_TOGGLE_ACTION,
  LENS_EDIT_PAGESIZE_ACTION,
} from './datatable_visualization/components/constants';
import type { LensInspector } from './lens_inspector_service';
import { DataViewsState } from './state_management/types';
import { IndexPatternServiceAPI } from './data_views_service/service';

export interface IndexPatternRef {
  id: string;
  title: string;
  name?: string;
}

export interface IndexPattern {
  id: string;
  fields: IndexPatternField[];
  getFieldByName(name: string): IndexPatternField | undefined;
  title: string;
  name?: string;
  timeFieldName?: string;
  fieldFormatMap?: Record<
    string,
    {
      id: string;
      params: FieldFormatParams;
    }
  >;
  hasRestrictions: boolean;
}

export type IndexPatternField = FieldSpec & {
  displayName: string;
  aggregationRestrictions?: Partial<IndexPatternAggRestrictions>;
  meta?: boolean;
  runtime?: boolean;
};

export type ErrorCallback = (e: { message: string }) => void;

export interface PublicAPIProps<T> {
  state: T;
  layerId: string;
  indexPatterns: IndexPatternMap;
}

export interface EditorFrameProps {
  showNoDataPopover: () => void;
  lensInspector: LensInspector;
  indexPatternService: IndexPatternServiceAPI;
}

export type VisualizationMap = Record<string, Visualization>;
export type DatasourceMap = Record<string, Datasource>;
export type IndexPatternMap = Record<string, IndexPattern>;
export type ExistingFieldsMap = Record<string, Record<string, boolean>>;

export interface EditorFrameInstance {
  EditorFrameContainer: (props: EditorFrameProps) => React.ReactElement;
  datasourceMap: DatasourceMap;
  visualizationMap: VisualizationMap;
}

export interface EditorFrameSetup {
  // generic type on the API functions to pull the "unknown vs. specific type" error into the implementation
  registerDatasource: <T, P>(
    datasource: Datasource<T, P> | (() => Promise<Datasource<T, P>>)
  ) => void;
  registerVisualization: <T>(
    visualization: Visualization<T> | (() => Promise<Visualization<T>>)
  ) => void;
}

export interface EditorFrameStart {
  createInstance: () => Promise<EditorFrameInstance>;
}

export interface TableSuggestionColumn {
  columnId: string;
  operation: Operation;
}

/**
 * A possible table a datasource can create. This object is passed to the visualization
 * which tries to build a meaningful visualization given the shape of the table. If this
 * is possible, the visualization returns a `VisualizationSuggestion` object
 */
export interface TableSuggestion {
  /**
   * Flag indicating whether the table will include more than one column.
   * This is not the case for example for a single metric aggregation
   * */
  isMultiRow: boolean;
  /**
   * The columns of the table. Each column has to be mapped to a dimension in a chart. If a visualization
   * can't use all columns of a suggestion, it should not return a `VisualizationSuggestion` based on it
   * because there would be unreferenced columns
   */
  columns: TableSuggestionColumn[];
  /**
   * The layer this table will replace. This is only relevant if the visualization this suggestion is passed
   * is currently active and has multiple layers configured. If this suggestion is applied, the table of this
   * layer will be replaced by the columns specified in this suggestion
   */
  layerId: string;
  /**
   * A label describing the table. This can be used to provide a title for the `VisualizationSuggestion`,
   * but the visualization can also decide to overwrite it.
   */
  label?: string;
  /**
   * The change type indicates what was changed in this table compared to the currently active table of this layer.
   */
  changeType: TableChangeType;
}

/**
 * Indicates what was changed in this table compared to the currently active table of this layer.
 * * `initial` means the layer associated with this table does not exist in the current configuration
 * * `unchanged` means the table is the same in the currently active configuration
 * * `reduced` means the table is a reduced version of the currently active table (some columns dropped, but not all of them)
 * * `extended` means the table is an extended version of the currently active table (added one or multiple additional columns)
 * * `reorder` means the table columns have changed order, which change the data as well
 * * `layers` means the change is a change to the layer structure, not to the table
 */
export type TableChangeType =
  | 'initial'
  | 'unchanged'
  | 'reduced'
  | 'extended'
  | 'reorder'
  | 'layers';

export type DropType =
  | 'field_add'
  | 'field_replace'
  | 'reorder'
  | 'move_compatible'
  | 'replace_compatible'
  | 'move_incompatible'
  | 'replace_incompatible'
  | 'replace_duplicate_compatible'
  | 'duplicate_compatible'
  | 'swap_compatible'
  | 'replace_duplicate_incompatible'
  | 'duplicate_incompatible'
  | 'swap_incompatible'
  | 'field_combine'
  | 'combine_compatible'
  | 'combine_incompatible';

export interface DatasourceSuggestion<T = unknown> {
  state: T;
  table: TableSuggestion;
  keptLayerIds: string[];
}

type StateSetterArg<T> = T | ((prevState: T) => T);

export type StateSetter<T, OptionsShape = unknown> = (
  newState: StateSetterArg<T>,
  options?: OptionsShape
) => void;

export interface InitializationOptions {
  isFullEditor?: boolean;
}

interface AxisExtents {
  mode: string;
  lowerBound?: number;
  upperBound?: number;
}

export interface VisualizeEditorContext {
  layers: VisualizeEditorLayersContext[];
  configuration: ChartSettings;
  savedObjectId?: string;
  embeddableId?: string;
  vizEditorOriginatingAppUrl?: string;
  originatingApp?: string;
  isVisualizeAction: boolean;
  type: string;
}

interface ChartSettings {
  fill?: string;
  legend?: Record<string, boolean | string>;
  gridLinesVisibility?: Record<string, boolean>;
  extents?: {
    yLeftExtent: AxisExtents;
    yRightExtent: AxisExtents;
  };
}

export interface GetDropPropsArgs<T = unknown> {
  state: T;
  source?: DraggingIdentifier;
  target: {
    layerId: string;
    groupId: string;
    columnId: string;
    filterOperations: (meta: OperationMetadata) => boolean;
    prioritizedOperation?: string;
    isNewColumn?: boolean;
  };
  indexPatterns: IndexPatternMap;
}

/**
 * Interface for the datasource registry
 */
export interface Datasource<T = unknown, P = unknown> {
  id: string;

  // For initializing, either from an empty state or from persisted state
  // Because this will be called at runtime, state might have a type of `any` and
  // datasources should validate their arguments
  initialize: (
    state?: P,
    savedObjectReferences?: SavedObjectReference[],
    initialContext?: VisualizeFieldContext | VisualizeEditorContext,
    indexPatternRefs?: IndexPatternRef[],
    indexPatterns?: IndexPatternMap,
    options?: InitializationOptions
  ) => T;

  // Given the current state, which parts should be saved?
  getPersistableState: (state: T) => { state: P; savedObjectReferences: SavedObjectReference[] };
  getCurrentIndexPatternId: (state: T) => string;

  insertLayer: (state: T, newLayerId: string) => T;
  removeLayer: (state: T, layerId: string) => T;
  clearLayer: (state: T, layerId: string) => T;
  getLayers: (state: T) => string[];
  removeColumn: (props: {
    prevState: T;
    layerId: string;
    columnId: string;
    indexPatterns: IndexPatternMap;
  }) => T;
  initializeDimension?: (
    state: T,
    layerId: string,
    indexPatterns: IndexPatternMap,
    value: {
      columnId: string;
      groupId: string;
      staticValue?: unknown;
    }
  ) => T;

  renderDataPanel: (
    domElement: Element,
    props: DatasourceDataPanelProps<T>
  ) => ((cleanupElement: Element) => void) | void;
  renderDimensionTrigger: (
    domElement: Element,
    props: DatasourceDimensionTriggerProps<T>
  ) => ((cleanupElement: Element) => void) | void;
  renderDimensionEditor: (
    domElement: Element,
    props: DatasourceDimensionEditorProps<T>
  ) => ((cleanupElement: Element) => void) | void;
  renderLayerPanel: (
    domElement: Element,
    props: DatasourceLayerPanelProps<T>
  ) => ((cleanupElement: Element) => void) | void;
  getDropProps: (
    props: GetDropPropsArgs<T>
  ) => { dropTypes: DropType[]; nextLabel?: string } | undefined;
  onDrop: (props: DatasourceDimensionDropHandlerProps<T>) => boolean | undefined;
  /**
   * The datasource is allowed to cancel a close event on the dimension editor,
   * mainly used for formulas
   */
  canCloseDimensionEditor?: (state: T) => boolean;
  getCustomWorkspaceRenderer?: (
    state: T,
    dragging: DraggingIdentifier
  ) => undefined | (() => JSX.Element);
  updateStateOnCloseDimension?: (props: {
    layerId: string;
    columnId: string;
    state: T;
  }) => T | undefined;

  updateCurrentIndexPatternId?: (props: {
    indexPatternId: string;
    state: T;
    setState: StateSetter<T>;
  }) => void;
  onIndexPatternChange?: (
    state: T,
    indexPatterns: IndexPatternMap,
    indexPatternId: string,
    layerId?: string
  ) => T;

  onRefreshIndexPattern: () => void;

  toExpression: (
    state: T,
    layerId: string,
    indexPatterns: IndexPatternMap
  ) => ExpressionAstExpression | string | null;

  getDatasourceSuggestionsForField: (
    state: T,
    field: unknown,
    filterFn: (layerId: string) => boolean,
    indexPatterns: IndexPatternMap
  ) => Array<DatasourceSuggestion<T>>;
  getDatasourceSuggestionsForVisualizeCharts: (
    state: T,
    context: VisualizeEditorLayersContext[],
    indexPatterns: IndexPatternMap
  ) => Array<DatasourceSuggestion<T>>;
  getDatasourceSuggestionsForVisualizeField: (
    state: T,
    indexPatternId: string,
    fieldName: string,
    indexPatterns: IndexPatternMap
  ) => Array<DatasourceSuggestion<T>>;
  getDatasourceSuggestionsFromCurrentState: (
    state: T,
    indexPatterns: IndexPatternMap,
    filterFn?: (layerId: string) => boolean,
    activeData?: Record<string, Datatable>
  ) => Array<DatasourceSuggestion<T>>;

  getPublicAPI: (props: PublicAPIProps<T>) => DatasourcePublicAPI;
  getErrorMessages: (
    state: T,
    indexPatterns: Record<string, IndexPattern>
  ) =>
    | Array<{
        shortMessage: string;
        longMessage: React.ReactNode;
        fixAction?: { label: string; newState: () => Promise<T> };
      }>
    | undefined;
  /**
   * uniqueLabels of dimensions exposed for aria-labels of dragged dimensions
   */
  uniqueLabels: (state: T) => Record<string, string>;
  /**
   * Check the internal state integrity and returns a list of missing references
   */
  checkIntegrity: (state: T, indexPatterns: IndexPatternMap) => string[];
  /**
   * The frame calls this function to display warnings about visualization
   */
  getWarningMessages?: (
    state: T,
    frame: FramePublicAPI,
    setState: StateSetter<T>
  ) => React.ReactNode[] | undefined;
  /**
   * Checks if the visualization created is time based, for example date histogram
   */
  isTimeBased: (state: T, indexPatterns: IndexPatternMap) => boolean;
  /**
   * Given the current state layer and a columnId will verify if the column configuration has errors
   */
  isValidColumn: (
    state: T,
    indexPatterns: IndexPatternMap,
    layerId: string,
    columnId: string
  ) => boolean;
  /**
   * Are these datasources equivalent?
   */
  isEqual: (
    persistableState1: P,
    references1: SavedObjectReference[],
    persistableState2: P,
    references2: SavedObjectReference[]
  ) => boolean;
  /**
   * Get RenderEventCounters events for telemetry
   */
  getRenderEventCounters?: (state: T) => string[];
  /**
   * Get the used DataView value from state
   */
  getUsedDataView: (state: T, layerId: string) => string;
}

export interface DatasourceFixAction<T> {
  label: string;
  newState: (frame: FrameDatasourceAPI) => Promise<T>;
}

/**
 * This is an API provided to visualizations by the frame, which calls the publicAPI on the datasource
 */
export interface DatasourcePublicAPI {
  datasourceId: string;
  getTableSpec: () => Array<{ columnId: string; fields: string[] }>;
  getOperationForColumnId: (columnId: string) => OperationDescriptor | null;
  /**
   * Collect all default visual values given the current state
   */
  getVisualDefaults: () => Record<string, Record<string, unknown>>;
  /**
   * Retrieve the specific source id for the current state
   */
  getSourceId: () => string | undefined;
  /**
   * Collect all defined filters from all the operations in the layer. If it returns undefined, this means that filters can't be constructed for the current layer
   */
  getFilters: (
    activeData?: FramePublicAPI['activeData'],
    timeRange?: TimeRange
  ) =>
    | { error: string }
    | Record<
        'enabled' | 'disabled',
        {
          kuery: Query[][];
          lucene: Query[][];
        }
      >;

  /**
   * Returns the maximum possible number of values for this column when it can be known, otherwise null
   * (e.g. with a top 5 values operation, we can be sure that there will never be more than 5 values returned
   *       or 6 if the "Other" bucket is enabled)
   */
  getMaxPossibleNumValues: (columnId: string) => number | null;
}

export interface DatasourceDataPanelProps<T = unknown> {
  state: T;
  dragDropContext: DragContextState;
  setState: StateSetter<T, { applyImmediately?: boolean }>;
  showNoDataPopover: () => void;
  core: Pick<CoreSetup, 'http' | 'notifications' | 'uiSettings'>;
  query: Query;
  dateRange: DateRange;
  filters: Filter[];
  dropOntoWorkspace: (field: DragDropIdentifier) => void;
  hasSuggestionForField: (field: DragDropIdentifier) => boolean;
  onChangeIndexPattern: (indexPatternId: string, datasourceId: string, layerId?: string) => void;
  uiActions: UiActionsStart;
  indexPatternService: IndexPatternServiceAPI;
  frame: FramePublicAPI;
}

interface SharedDimensionProps {
  /** Visualizations can restrict operations based on their own rules.
   * For example, limiting to only bucketed or only numeric operations.
   */
  filterOperations: (operation: OperationMetadata) => boolean;

  /** Some dimension editors will allow users to change the operation grouping
   * from the panel, and this lets the visualization hint that it doesn't want
   * users to have that level of control
   */
  hideGrouping?: boolean;
}

export type DatasourceDimensionProps<T> = SharedDimensionProps & {
  layerId: string;
  columnId: string;
  groupId: string;
  onRemove?: (accessor: string) => void;
  state: T;
  activeData?: Record<string, Datatable>;
  indexPatterns: IndexPatternMap;
  existingFields: Record<string, Record<string, boolean>>;
  hideTooltip?: boolean;
  invalid?: boolean;
  invalidMessage?: string;
};
export type ParamEditorCustomProps = Record<string, unknown> & {
  labels?: string[];
  isInline?: boolean;
};
// The only way a visualization has to restrict the query building
export type DatasourceDimensionEditorProps<T = unknown> = DatasourceDimensionProps<T> & {
  // Not a StateSetter because we have this unique use case of determining valid columns
  setState: StateSetter<
    T,
    {
      isDimensionComplete?: boolean;
      forceRender?: boolean;
    }
  >;
  core: Pick<CoreSetup, 'http' | 'notifications' | 'uiSettings'>;
  dateRange: DateRange;
  dimensionGroups: VisualizationDimensionGroupConfig[];
  toggleFullscreen: () => void;
  isFullscreen: boolean;
  layerType: LayerType | undefined;
  supportStaticValue: boolean;
  paramEditorCustomProps?: ParamEditorCustomProps;
  supportFieldFormat?: boolean;
};

export type DatasourceDimensionTriggerProps<T> = DatasourceDimensionProps<T>;

export interface DatasourceLayerPanelProps<T> {
  layerId: string;
  state: T;
  setState: StateSetter<T>;
  activeData?: Record<string, Datatable>;
  dataViews: DataViewsState;
  onChangeIndexPattern: (indexPatternId: string, datasourceId: string, layerId?: string) => void;
}

export interface DragDropOperation {
  layerId: string;
  groupId: string;
  columnId: string;
  filterOperations: (operation: OperationMetadata) => boolean;
}

export function isOperation(operationCandidate: unknown): operationCandidate is DragDropOperation {
  return (
    typeof operationCandidate === 'object' &&
    operationCandidate !== null &&
    'columnId' in operationCandidate
  );
}

export interface DatasourceDimensionDropProps<T> {
  target: DragDropOperation;
  state: T;
  setState: StateSetter<
    T,
    {
      isDimensionComplete?: boolean;
      forceRender?: boolean;
    }
  >;
  dimensionGroups: VisualizationDimensionGroupConfig[];
}

export type DatasourceDimensionDropHandlerProps<S> = DatasourceDimensionDropProps<S> & {
  source: DragDropIdentifier;
  dropType: DropType;
  indexPatterns: IndexPatternMap;
};

export type FieldOnlyDataType =
  | 'document'
  | 'ip'
  | 'histogram'
  | 'geo_point'
  | 'geo_shape'
  | 'murmur3';
export type DataType = 'string' | 'number' | 'date' | 'boolean' | FieldOnlyDataType;

// An operation represents a column in a table, not any information
// about how the column was created such as whether it is a sum or average.
// Visualizations are able to filter based on the output, not based on the
// underlying data
export interface Operation extends OperationMetadata {
  // User-facing label for the operation
  label: string;
  sortingHint?: SortingHint;
}

export interface OperationMetadata {
  // The output of this operation will have this data type
  dataType: DataType;
  // A bucketed operation is grouped by duplicate values, otherwise each row is
  // treated as unique
  isBucketed: boolean;
  /**
   * ordinal: Each name is a unique value, but the names are in sorted order, like "Top values"
   * interval: Histogram data, like date or number histograms
   * ratio: Most number data is rendered as a ratio that includes 0
   */
  scale?: 'ordinal' | 'interval' | 'ratio';
  // Extra meta-information like cardinality, color
  // TODO currently it's not possible to differentiate between a field from a raw
  // document and an aggregated metric which might be handy in some cases. Once we
  // introduce a raw document datasource, this should be considered here.
  isStaticValue?: boolean;
}

/**
 * Specific type used to store some meta information on top of the Operation type
 * Rather than populate the Operation type with optional types, it can leverage a super type
 */
export interface OperationDescriptor extends Operation {
  hasTimeShift: boolean;
}

export interface VisualizationConfigProps<T = unknown> {
  layerId: string;
  frame: FramePublicAPI;
  state: T;
}

export type VisualizationLayerWidgetProps<T = unknown> = VisualizationConfigProps<T> & {
  setState: (newState: T) => void;
  onChangeIndexPattern: (indexPatternId: string, layerId: string) => void;
};

export type VisualizationLayerHeaderContentProps<T = unknown> = VisualizationLayerWidgetProps<T> & {
  defaultIndexPatternId: string;
};

export interface VisualizationToolbarProps<T = unknown> {
  setState: (newState: T) => void;
  frame: FramePublicAPI;
  state: T;
}

export type VisualizationDimensionEditorProps<T = unknown> = VisualizationConfigProps<T> & {
  groupId: string;
  accessor: string;
  setState(newState: T | ((currState: T) => T)): void;
  panelRef: MutableRefObject<HTMLDivElement | null>;
};

export interface AccessorConfig {
  columnId: string;
  triggerIcon?: 'color' | 'disabled' | 'colorBy' | 'none' | 'invisible' | 'aggregate';
  color?: string;
  palette?: string[] | Array<{ color: string; stop: number }>;
}

export type VisualizationDimensionGroupConfig = SharedDimensionProps & {
  groupLabel: string;
  groupTooltip?: string;

  /** ID is passed back to visualization. For example, `x` */
  groupId: string;
  accessors: AccessorConfig[];
  supportsMoreColumns: boolean;
  /** If required, a warning will appear if accessors are empty */
  required?: boolean;
  requiredMinDimensionCount?: number;
  dataTestSubj?: string;
  prioritizedOperation?: string;
  suggestedValue?: () => number | undefined;

  /**
   * When the dimension editor is enabled for this group, all dimensions in the group
   * will render the extra tab for the dimension editor
   */
  enableDimensionEditor?: boolean;
  // if the visual order of dimension groups diverges from the intended nesting order, this property specifies the position of
  // this dimension group in the hierarchy. If not specified, the position of the dimension in the array is used. specified nesting
  // orders are always higher in the hierarchy than non-specified ones.
  nestingOrder?: number;
  // some type of layers can produce groups even if invalid. Keep this information to visually show the user that.
  invalid?: boolean;
  invalidMessage?: string;
  // need a special flag to know when to pass the previous column on duplicating
  requiresPreviousColumnOnDuplicate?: boolean;
  supportStaticValue?: boolean;
  paramEditorCustomProps?: ParamEditorCustomProps;
  supportFieldFormat?: boolean;
  labels?: { buttonAriaLabel: string; buttonLabel: string };
};

export interface VisualizationDimensionChangeProps<T> {
  layerId: string;
  columnId: string;
  prevState: T;
  frame: FramePublicAPI;
}

export interface Suggestion {
  visualizationId: string;
  datasourceState?: unknown;
  datasourceId?: string;
  columns: number;
  score: number;
  title: string;
  visualizationState: unknown;
  previewExpression?: Ast | string;
  previewIcon: IconType;
  hide?: boolean;
  changeType: TableChangeType;
  keptLayerIds: string[];
}

interface VisualizationConfigurationFromContextChangeProps<T> {
  layerId: string;
  prevState: T;
  context: VisualizeEditorLayersContext;
}

interface VisualizationStateFromContextChangeProps {
  suggestions: Suggestion[];
  context: VisualizeEditorContext;
}

/**
 * Object passed to `getSuggestions` of a visualization.
 * It contains a possible table the current datasource could
 * provide and the state of the visualization if it is currently active.
 *
 * If the current datasource suggests multiple tables, `getSuggestions`
 * is called multiple times with separate `SuggestionRequest` objects.
 */
export interface SuggestionRequest<T = unknown> {
  /**
   * A table configuration the datasource could provide.
   */
  table: TableSuggestion;
  /**
   * State is only passed if the visualization is active.
   */
  state?: T;
  mainPalette?: PaletteOutput;
  isFromContext?: boolean;
  /**
   * The visualization needs to know which table is being suggested
   */
  keptLayerIds: string[];
  /**
   * Different suggestions can be generated for each subtype of the visualization
   */
  subVisualizationId?: string;
  activeData?: Record<string, Datatable>;
}

/**
 * A possible configuration of a given visualization. It is based on a `TableSuggestion`.
 * Suggestion might be shown in the UI to be chosen by the user directly, but they are
 * also applied directly under some circumstances (dragging in the first field from the data
 * panel or switching to another visualization in the chart switcher).
 */
export interface VisualizationSuggestion<T = unknown> {
  /**
   * The score of a suggestion should indicate how valuable the suggestion is. It is used
   * to rank multiple suggestions of multiple visualizations. The number should be between 0 and 1
   */
  score: number;
  /**
   * Flag indicating whether this suggestion should not be advertised to the user. It is still
   * considered in scenarios where the available suggestion with the highest suggestion is applied
   * directly.
   */
  hide?: boolean;
  /**
   * Descriptive title of the suggestion. Should be as short as possible. This title is shown if
   * the suggestion is advertised to the user and will also show either the `previewExpression` or
   * the `previewIcon`
   */
  title: string;
  /**
   * The new state of the visualization if this suggestion is applied.
   */
  state: T;
  /**
   * An EUI icon type shown instead of the preview expression.
   */
  previewIcon: IconType;
}

export type DatasourceLayers = Record<string, DatasourcePublicAPI>;

export interface FramePublicAPI {
  datasourceLayers: DatasourceLayers;
  dateRange: DateRange;
  /**
   * Data of the chart currently rendered in the preview.
   * This data might be not available (e.g. if the chart can't be rendered) or outdated and belonging to another chart.
   * If accessing, make sure to check whether expected columns actually exist.
   */
  activeData?: Record<string, Datatable>;
  dataViews: DataViewsState;
}

export interface FrameDatasourceAPI extends FramePublicAPI {
  query: Query;
  filters: Filter[];
}

/**
 * A visualization type advertised to the user in the chart switcher
 */
export interface VisualizationType {
  /**
   * Unique id of the visualization type within the visualization defining it
   */
  id: string;
  /**
   * Icon used in the chart switcher
   */
  icon: IconType;
  /**
   * Visible label used in the chart switcher and above the workspace panel in collapsed state
   */
  label: string;
  /**
   * Optional label used in visualization type search if chart switcher is expanded and for tooltips
   */
  fullLabel?: string;
  /**
   * The group the visualization belongs to
   */
  groupLabel: string;
  /**
   * The priority of the visualization in the list (global priority)
   * Higher number means higher priority. When omitted defaults to 0
   */
  sortPriority?: number;
  /**
   * Indicates if visualization is in the experimental stage.
   */
  showExperimentalBadge?: boolean;
}

export interface VisualizationDisplayOptions {
  noPanelTitle?: boolean;
  noPadding?: boolean;
}

export interface Visualization<T = unknown> {
  /** Plugin ID, such as "lnsXY" */
  id: string;

  /**
   * Initialize is allowed to modify the state stored in memory. The initialize function
   * is called with a previous state in two cases:
   * - Loadingn from a saved visualization
   * - When using suggestions, the suggested state is passed in
   */
  initialize: (addNewLayer: () => string, state?: T, mainPalette?: PaletteOutput) => T;

  /**
   * Retrieve the used indexpatterns in the visualization
   */
  getUsedIndexPatterns?: (
    state?: T,
    indexPatternRefs?: IndexPatternRef[],
    savedObjectReferences?: SavedObjectReference[]
  ) => { usedPatterns: string[] };

  getMainPalette?: (state: T) => undefined | PaletteOutput;

  /**
   * Supported triggers of this visualization type when embedded somewhere
   */
  triggers?: string[];
  /**
   * Visualizations must provide at least one type for the chart switcher,
   * but can register multiple subtypes
   */
  visualizationTypes: VisualizationType[];
  /**
   * Return the ID of the current visualization. Used to highlight
   * the active subtype of the visualization.
   */
  getVisualizationTypeId: (state: T) => string;
  /**
   * If the visualization has subtypes, update the subtype in state.
   */
  switchVisualizationType?: (visualizationTypeId: string, state: T) => T;
  /** Description is displayed as the clickable text in the chart switcher */
  getDescription: (state: T) => { icon?: IconType; label: string };

  /** Frame needs to know which layers the visualization is currently using */
  getLayerIds: (state: T) => string[];
  /** Reset button on each layer triggers this */
  clearLayer: (state: T, layerId: string) => T;
  /** Optional, if the visualization supports multiple layers */
  removeLayer?: (state: T, layerId: string) => T;
  /** Track added layers in internal state */
  appendLayer?: (state: T, layerId: string, type: LayerType, indexPatternId?: string) => T;

  /** Retrieve a list of supported layer types with initialization data */
  getSupportedLayers: (
    state?: T,
    frame?: Pick<FramePublicAPI, 'datasourceLayers' | 'activeData'>
  ) => Array<{
    type: LayerType;
    label: string;
    icon?: IconType;
    noDatasource?: boolean;
    disabled?: boolean;
    toolTipContent?: string;
    initialDimensions?: Array<{
      columnId: string;
      groupId: string;
      staticValue?: unknown;
    }>;
  }>;
  getLayerType: (layerId: string, state?: T) => LayerType | undefined;
  /* returns the type of removal operation to perform for the specific layer in the current state */
  getRemoveOperation?: (state: T, layerId: string) => 'remove' | 'clear';

  /**
   * For consistency across different visualizations, the dimension configuration UI is standardized
   */
  getConfiguration: (props: VisualizationConfigProps<T>) => {
    groups: VisualizationDimensionGroupConfig[];
  };

  /**
   * Header rendered as layer title. This can be used for both static and dynamic content like
   * for extra configurability, such as for switch chart type
   */
  renderLayerHeader?: (
    domElement: Element,
    props: VisualizationLayerWidgetProps<T>
  ) => ((cleanupElement: Element) => void) | void;

  /**
   * Layer panel content rendered. This can be used to render a custom content below the title,
   * like a custom dataview switch
   */
  renderLayerPanel?: (
    domElement: Element,
    props: VisualizationLayerWidgetProps<T>
  ) => ((cleanupElement: Element) => void) | void;
  /**
   * Toolbar rendered above the visualization. This is meant to be used to provide chart-level
   * settings for the visualization.
   */
  renderToolbar?: (
    domElement: Element,
    props: VisualizationToolbarProps<T>
  ) => ((cleanupElement: Element) => void) | void;

  /**
   * The frame is telling the visualization to update or set a dimension based on user interaction
   * groupId is coming from the groupId provided in getConfiguration
   */
  setDimension: (
    props: VisualizationDimensionChangeProps<T> & { groupId: string; previousColumn?: string }
  ) => T;
  /**
   * The frame is telling the visualization to remove a dimension. The visualization needs to
   * look at its internal state to determine which dimension is being affected.
   */
  removeDimension: (props: VisualizationDimensionChangeProps<T>) => T;
  /**
   * Allow defining custom behavior for the visualization when the drop action occurs.
   */
  onDrop?: (props: {
    prevState: T;
    target: DragDropOperation;
    source: DragDropIdentifier;
    frame: FramePublicAPI;
    dropType: DropType;
    group?: VisualizationDimensionGroupConfig;
  }) => T;
  /**
   * Update the configuration for the visualization. This is used to update the state
   */
  updateLayersConfigurationFromContext?: (
    props: VisualizationConfigurationFromContextChangeProps<T>
  ) => T;

  /**
   * Update the visualization state from the context.
   */
  getVisualizationSuggestionFromContext?: (
    props: VisualizationStateFromContextChangeProps
  ) => Suggestion;
  /**
   * Additional editor that gets rendered inside the dimension popover.
   * This can be used to configure dimension-specific options
   */
  renderDimensionEditor?: (
    domElement: Element,
    props: VisualizationDimensionEditorProps<T>
  ) => ((cleanupElement: Element) => void) | void;
  /**
   * Renders dimension trigger. Used only for noDatasource layers
   */
  renderDimensionTrigger?: (props: {
    columnId: string;
    label: string;
    hideTooltip?: boolean;
    invalid?: boolean;
    invalidMessage?: string;
  }) => JSX.Element | null;
  /**
   * Creates map of columns ids and unique lables. Used only for noDatasource layers
   */
  getUniqueLabels?: (state: T) => Record<string, string>;
  /**
   * The frame will call this function on all visualizations at different times. The
   * main use cases where visualization suggestions are requested are:
   * - When dragging a field
   * - When opening the chart switcher
   * If the state is provided when requesting suggestions, the visualization is active.
   * Most visualizations will apply stricter filtering to suggestions when they are active,
   * because suggestions have the potential to remove the users's work in progress.
   */
  getSuggestions: (context: SuggestionRequest<T>) => Array<VisualizationSuggestion<T>>;

  toExpression: (
    state: T,
    datasourceLayers: DatasourceLayers,
    attributes?: Partial<{ title: string; description: string }>,
    datasourceExpressionsByLayers?: Record<string, Ast>
  ) => ExpressionAstExpression | string | null;
  /**
   * Expression to render a preview version of the chart in very constrained space.
   * If there is no expression provided, the preview icon is used.
   */
  toPreviewExpression?: (
    state: T,
    datasourceLayers: DatasourceLayers,
    datasourceExpressionsByLayers?: Record<string, Ast>
  ) => ExpressionAstExpression | string | null;
  /**
   * The frame will call this function on all visualizations at few stages (pre-build/build error) in order
   * to provide more context to the error and show it to the user
   */
  getErrorMessages: (
    state: T,
    datasourceLayers?: DatasourceLayers
  ) =>
    | Array<{
        shortMessage: string;
        longMessage: React.ReactNode;
      }>
    | undefined;

  /**
   * The frame calls this function to display warnings about visualization
   */
  getWarningMessages?: (state: T, frame: FramePublicAPI) => React.ReactNode[] | undefined;

  /**
   * On Edit events the frame will call this to know what's going to be the next visualization state
   */
  onEditAction?: (state: T, event: LensEditEvent<LensEditSupportedActions>) => T;

  /**
<<<<<<< HEAD
   * Some visualization track indexPattern changes (i.e. annotations)
   * This method makes it aware of the change and produces a new updated state
   */
  onIndexPatternChange?: (state: T, indexPatternId: string, layerId?: string) => T;
=======
   * Gets custom display options for showing the visualization.
   */
  getDisplayOptions?: () => VisualizationDisplayOptions;

  /**
   * Get RenderEventCounters events for telemetry
   */
  getRenderEventCounters?: (state: T) => string[];
>>>>>>> 11d48661
}

// Use same technique as TriggerContext
export interface LensEditContextMapping {
  [LENS_EDIT_SORT_ACTION]: LensSortActionData;
  [LENS_EDIT_RESIZE_ACTION]: LensResizeActionData;
  [LENS_TOGGLE_ACTION]: LensToggleActionData;
  [LENS_EDIT_PAGESIZE_ACTION]: LensPagesizeActionData;
}

type LensEditSupportedActions = keyof LensEditContextMapping;

export type LensEditPayload<T extends LensEditSupportedActions> = {
  action: T;
} & LensEditContextMapping[T];

type EditPayloadContext<T> = T extends LensEditSupportedActions ? LensEditPayload<T> : never;

export interface LensEditEvent<T> {
  name: 'edit';
  data: EditPayloadContext<T>;
}

export interface LensTableRowContextMenuEvent {
  name: 'tableRowContextMenuClick';
  data: RowClickContext['data'];
}

export function isLensFilterEvent(event: ExpressionRendererEvent): event is ClickTriggerEvent {
  return event.name === 'filter';
}

export function isLensBrushEvent(event: ExpressionRendererEvent): event is BrushTriggerEvent {
  return event.name === 'brush';
}

export function isLensEditEvent<T extends LensEditSupportedActions>(
  event: ExpressionRendererEvent
): event is LensEditEvent<T> {
  return event.name === 'edit';
}

export function isLensTableRowContextMenuClickEvent(
  event: ExpressionRendererEvent
): event is BrushTriggerEvent {
  return event.name === 'tableRowContextMenuClick';
}

/**
 * Expression renderer handlers specifically for lens renderers. This is a narrowed down
 * version of the general render handlers, specifying supported event types. If this type is
 * used, dispatched events will be handled correctly.
 */
export interface ILensInterpreterRenderHandlers extends IInterpreterRenderHandlers {
  event: (
    event:
      | ClickTriggerEvent
      | BrushTriggerEvent
      | LensEditEvent<LensEditSupportedActions>
      | LensTableRowContextMenuEvent
  ) => void;
}

export interface SharingSavedObjectProps {
  outcome?: ResolvedSimpleSavedObject['outcome'];
  aliasTargetId?: ResolvedSimpleSavedObject['alias_target_id'];
  aliasPurpose?: ResolvedSimpleSavedObject['alias_purpose'];
  sourceId?: string;
}

/**
 * Configuration of a top nav entry which can be shown for specific scenarios given a certain combination of active datasource and visualization id.
 * This function gets passed the currently active visualization id and state as well as the current datasource states.
 *
 * If it returns a top nav menu entry, it is rendered along with the native Lens menu entries
 */
export type LensTopNavMenuEntryGenerator = (props: {
  visualizationId: string;
  datasourceStates: Record<string, { state: unknown }>;
  visualizationState: unknown;
  query: Query;
  filters: Filter[];
  initialContext?: VisualizeFieldContext | VisualizeEditorContext;
}) => undefined | TopNavMenuData;<|MERGE_RESOLUTION|>--- conflicted
+++ resolved
@@ -1074,12 +1074,11 @@
   onEditAction?: (state: T, event: LensEditEvent<LensEditSupportedActions>) => T;
 
   /**
-<<<<<<< HEAD
    * Some visualization track indexPattern changes (i.e. annotations)
    * This method makes it aware of the change and produces a new updated state
    */
   onIndexPatternChange?: (state: T, indexPatternId: string, layerId?: string) => T;
-=======
+  /**
    * Gets custom display options for showing the visualization.
    */
   getDisplayOptions?: () => VisualizationDisplayOptions;
@@ -1088,7 +1087,6 @@
    * Get RenderEventCounters events for telemetry
    */
   getRenderEventCounters?: (state: T) => string[];
->>>>>>> 11d48661
 }
 
 // Use same technique as TriggerContext
