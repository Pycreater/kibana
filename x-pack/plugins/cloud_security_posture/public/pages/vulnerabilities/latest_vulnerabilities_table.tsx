/*
 * Copyright Elasticsearch B.V. and/or licensed to Elasticsearch B.V. under one
 * or more contributor license agreements. Licensed under the Elastic License
 * 2.0; you may not use this file except in compliance with the Elastic License
 * 2.0.
 */

import React from 'react';
import { DataTableRecord } from '@kbn/discover-utils/types';
import { i18n } from '@kbn/i18n';
import { EuiDataGridCellValueElementProps, EuiSpacer } from '@elastic/eui';
import { Filter } from '@kbn/es-query';
import { HttpSetup } from '@kbn/core-http-browser';
import { CspVulnerabilityFinding } from '../../../common/schemas';
import { CloudSecurityDataTable } from '../../components/cloud_security_data_table';
import { useLatestVulnerabilitiesTable } from './hooks/use_latest_vulnerabilities_table';
import { LATEST_VULNERABILITIES_TABLE } from './test_subjects';
import { getDefaultQuery, defaultColumns } from './constants';
import { VulnerabilityFindingFlyout } from './vulnerabilities_finding_flyout/vulnerability_finding_flyout';
import { ErrorCallout } from '../configurations/layout/error_callout';
import { CVSScoreBadge, SeverityStatusBadge } from '../../components/vulnerability_badges';
import { createDetectionRuleFromVulnerabilityFinding } from './utils/create_detection_rule_from_vulnerability';

interface LatestVulnerabilitiesTableProps {
  groupSelectorComponent?: JSX.Element;
  height?: number;
  nonPersistedFilters?: Filter[];
}
/**
 * Type Guard for checking if the given source is a CspVulnerabilityFinding
 */
const isCspVulnerabilityFinding = (
  source: Record<string, any> | undefined
): source is CspVulnerabilityFinding => {
  return source?.vulnerability?.id !== undefined;
};

const getCspVulnerabilityFinding = (
  source: Record<string, any> | undefined
): CspVulnerabilityFinding | false => {
  return isCspVulnerabilityFinding(source) && (source as CspVulnerabilityFinding);
};

/**
 * This Wrapper component renders the children if the given row is a CspVulnerabilityFinding
 * it uses React's Render Props pattern
 */
const CspVulnerabilityFindingRenderer = ({
  row,
  children,
}: {
  row: DataTableRecord;
  children: ({ finding }: { finding: CspVulnerabilityFinding }) => JSX.Element;
}) => {
  const finding = getCspVulnerabilityFinding(row.raw._source);
  if (!finding) return <></>;
  return children({ finding });
};

const flyoutComponent = (row: DataTableRecord, onCloseFlyout: () => void): JSX.Element => {
  return (
    <CspVulnerabilityFindingRenderer row={row}>
      {({ finding }) => (
        <VulnerabilityFindingFlyout vulnerabilityRecord={finding} closeFlyout={onCloseFlyout} />
      )}
    </CspVulnerabilityFindingRenderer>
  );
};

const title = i18n.translate('xpack.csp.findings.latestVulnerabilities.tableRowTypeLabel', {
  defaultMessage: 'Vulnerabilities',
});

const customCellRenderer = (rows: DataTableRecord[]) => ({
  'vulnerability.score.base': ({ rowIndex }: EuiDataGridCellValueElementProps) => (
    <CspVulnerabilityFindingRenderer row={rows[rowIndex]}>
      {({ finding }) => (
        <CVSScoreBadge
          score={finding.vulnerability?.score?.base}
          version={finding.vulnerability?.score?.version}
        />
      )}
    </CspVulnerabilityFindingRenderer>
  ),
  'vulnerability.severity': ({ rowIndex }: EuiDataGridCellValueElementProps) => (
    <CspVulnerabilityFindingRenderer row={rows[rowIndex]}>
      {({ finding }) => <SeverityStatusBadge severity={finding.vulnerability.severity} />}
    </CspVulnerabilityFindingRenderer>
  ),
});

export const LatestVulnerabilitiesTable = ({
  groupSelectorComponent,
  height,
  nonPersistedFilters,
}: LatestVulnerabilitiesTableProps) => {
  const { cloudPostureDataTable, rows, total, error, isFetching, fetchNextPage } =
    useLatestVulnerabilitiesTable({
      getDefaultQuery,
      nonPersistedFilters,
    });

<<<<<<< HEAD
  const { filters } = cloudPostureDataTable;

  const createVulnerabilityRuleFn = (rowIndex: number) => {
    const finding = getCspVulnerabilityFinding(rows[rowIndex].raw._source);
    if (!finding) return;

    return async (http: HttpSetup) =>
      createDetectionRuleFromVulnerabilityFinding(http, finding.vulnerability);
  };

=======
>>>>>>> 60f5ebee
  return (
    <>
      {error ? (
        <>
          <EuiSpacer size="m" />
          <ErrorCallout error={error} />
        </>
      ) : (
        <CloudSecurityDataTable
          data-test-subj={LATEST_VULNERABILITIES_TABLE}
          isLoading={isFetching}
          defaultColumns={defaultColumns}
          rows={rows}
          total={total}
          flyoutComponent={flyoutComponent}
          createRuleFn={createVulnerabilityRuleFn}
          cloudPostureDataTable={cloudPostureDataTable}
          loadMore={fetchNextPage}
          title={title}
          customCellRenderer={customCellRenderer}
          groupSelectorComponent={groupSelectorComponent}
          height={height}
          hasDistributionBar={false}
        />
      )}
    </>
  );
};<|MERGE_RESOLUTION|>--- conflicted
+++ resolved
@@ -100,9 +100,6 @@
       nonPersistedFilters,
     });
 
-<<<<<<< HEAD
-  const { filters } = cloudPostureDataTable;
-
   const createVulnerabilityRuleFn = (rowIndex: number) => {
     const finding = getCspVulnerabilityFinding(rows[rowIndex].raw._source);
     if (!finding) return;
@@ -111,8 +108,6 @@
       createDetectionRuleFromVulnerabilityFinding(http, finding.vulnerability);
   };
 
-=======
->>>>>>> 60f5ebee
   return (
     <>
       {error ? (
