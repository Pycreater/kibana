--- conflicted
+++ resolved
@@ -10,11 +10,7 @@
   graphResponseSchema,
 } from '@kbn/cloud-security-posture-common/schema/graph/latest';
 import { transformError } from '@kbn/securitysolution-es-utils';
-<<<<<<< HEAD
-import { BoolQuery } from '@kbn/es-query';
-=======
 import type { GraphRequest } from '@kbn/cloud-security-posture-common/types/graph/v1';
->>>>>>> e4298492
 import { GRAPH_ROUTE_PATH } from '../../../common/constants';
 import { CspRouter } from '../../types';
 import { getGraph as getGraphV1 } from './v1';
@@ -44,12 +40,8 @@
         },
       },
       async (context, request, response) => {
-<<<<<<< HEAD
-        const { eventIds, start, end, esQuery } = request.body.query;
-=======
         const { nodesLimit, showUnknownTarget = false } = request.body;
         const { eventIds, start, end, esQuery } = request.body.query as GraphRequest['query'];
->>>>>>> e4298492
         const cspContext = await context.csp;
         const spaceId = (await cspContext.spaces?.spacesService?.getActiveSpace(request))?.id;
 
@@ -59,12 +51,7 @@
               logger: cspContext.logger,
               esClient: cspContext.esClient,
             },
-<<<<<<< HEAD
-            {
-              esQuery: esQuery as { bool: BoolQuery },
-=======
             query: {
->>>>>>> e4298492
               eventIds,
               spaceId,
               start,
