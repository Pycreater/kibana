--- conflicted
+++ resolved
@@ -15,6 +15,7 @@
 import { getTopVulnerableResources } from './get_top_vulnerable_resources';
 import { getTopPatchableVulnerabilities } from './get_top_patchable_vulnerabilities';
 import { getTopVulnerabilities } from './get_top_vulnerabilities';
+
 export interface KeyDocCount<TKey = string> {
   key: TKey;
   doc_count: number;
@@ -37,33 +38,22 @@
 
         const query = getSafeVulnerabilitiesQueryFilter();
 
-<<<<<<< HEAD
-        const [cnvmStatistics, vulnTrends] = await Promise.all([
+        const [cnvmStatistics, vulnTrends, topVulnerableResources,
+          topPatchableVulnerabilities,
+          topVulnerabilities] = await Promise.all([
           getVulnerabilitiesStatistics(esClient, query),
           getVulnerabilitiesTrends(esClient),
-=======
-        const [
-          cnvmStatistics,
-          topVulnerableResources,
-          topPatchableVulnerabilities,
-          topVulnerabilities,
-        ] = await Promise.all([
-          getVulnerabilitiesStatistics(esClient, query),
           getTopVulnerableResources(esClient, query),
           getTopPatchableVulnerabilities(esClient, query),
           getTopVulnerabilities(esClient, query),
->>>>>>> 9ea864cc
         ]);
 
         const body: CnvmDashboardData = {
           cnvmStatistics,
-<<<<<<< HEAD
           vulnTrends,
-=======
           topVulnerableResources,
           topPatchableVulnerabilities,
           topVulnerabilities,
->>>>>>> 9ea864cc
         };
 
         return response.ok({
