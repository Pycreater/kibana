--- conflicted
+++ resolved
@@ -68,9 +68,7 @@
     "@kbn/core-elasticsearch-server",
     "@kbn/observability-shared-plugin",
     "@kbn/exploratory-view-plugin",
-<<<<<<< HEAD
     "@kbn/cloud-collaboration-plugin",
-=======
     "@kbn/rison",
     "@kbn/io-ts-utils",
     "@kbn/ml-anomaly-utils",
@@ -85,7 +83,6 @@
     "@kbn/data-view-editor-plugin",
     "@kbn/actions-plugin",
     "@kbn/core-capabilities-common"
->>>>>>> 73d1ed4e
   ],
   "exclude": ["target/**/*"]
 }