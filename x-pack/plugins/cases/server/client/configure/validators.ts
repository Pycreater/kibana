/*
 * Copyright Elasticsearch B.V. and/or licensed to Elasticsearch B.V. under one
 * or more contributor license agreements. Licensed under the Elastic License
 * 2.0; you may not use this file except in compliance with the Elastic License
 * 2.0.
 */

import Boom from '@hapi/boom';
import type { CustomFieldTypes } from '../../../common/types/domain';

/**
 * Throws an error if the request tries to change the type of existing custom fields.
 */
export const validateCustomFieldTypesInRequest = ({
  requestCustomFields,
  originalCustomFields,
}: {
  requestCustomFields?: Array<{ key: string; type: CustomFieldTypes }>;
  originalCustomFields: Array<{ key: string; type: CustomFieldTypes }>;
}) => {
  if (!Array.isArray(requestCustomFields) || !originalCustomFields.length) {
    return;
  }

  const invalidFields: string[] = [];

  requestCustomFields.forEach((requestField) => {
    const originalField = originalCustomFields.find((item) => item.key === requestField.key);

    if (originalField && originalField.type !== requestField.type) {
      invalidFields.push(requestField.key);
    }
  });

  if (invalidFields.length > 0) {
    throw Boom.badRequest(
      `Invalid custom field types in request for the following keys: ${invalidFields}`
    );
  }
};

/**
 * Throws an error if any required custom field is missing the default value.
 */
<<<<<<< HEAD
export const validateRequiredCustomFieldInRequest = ({
=======
export const validateRequiredCustomFieldsInRequest = ({
>>>>>>> 2b0160eb
  requestCustomFields,
}: {
  requestCustomFields?: Array<{
    key: string;
    required: boolean;
<<<<<<< HEAD
    defaultValue?: string | boolean | null;
=======
    default_value?: string | boolean | null;
>>>>>>> 2b0160eb
  }>;
}) => {
  if (!Array.isArray(requestCustomFields)) {
    return;
  }

  const invalidFields: string[] = [];

  requestCustomFields.forEach((requestField) => {
    if (
      requestField.required &&
<<<<<<< HEAD
      (requestField.defaultValue === undefined || requestField.defaultValue === null)
=======
      (requestField.default_value === undefined || requestField.default_value === null)
>>>>>>> 2b0160eb
    ) {
      invalidFields.push(requestField.key);
    }
  });

  if (invalidFields.length > 0) {
    throw Boom.badRequest(
      `The following required custom fields are missing the default value: ${invalidFields}`
    );
  }
<<<<<<< HEAD
=======
};

/**
 * Throws an error if any optional custom field defines a default value.
 */
export const validateOptionalCustomFieldsInRequest = ({
  requestCustomFields,
}: {
  requestCustomFields?: Array<{
    key: string;
    required: boolean;
    default_value?: unknown;
  }>;
}) => {
  if (!Array.isArray(requestCustomFields)) {
    return;
  }

  const invalidFields: string[] = [];

  requestCustomFields.forEach((requestField) => {
    if (!requestField.required && requestField.default_value !== undefined) {
      invalidFields.push(requestField.key);
    }
  });

  if (invalidFields.length > 0) {
    throw Boom.badRequest(
      `The following optional custom fields try to define a default value: ${invalidFields}`
    );
  }
>>>>>>> 2b0160eb
};<|MERGE_RESOLUTION|>--- conflicted
+++ resolved
@@ -42,21 +42,13 @@
 /**
  * Throws an error if any required custom field is missing the default value.
  */
-<<<<<<< HEAD
-export const validateRequiredCustomFieldInRequest = ({
-=======
 export const validateRequiredCustomFieldsInRequest = ({
->>>>>>> 2b0160eb
   requestCustomFields,
 }: {
   requestCustomFields?: Array<{
     key: string;
     required: boolean;
-<<<<<<< HEAD
     defaultValue?: string | boolean | null;
-=======
-    default_value?: string | boolean | null;
->>>>>>> 2b0160eb
   }>;
 }) => {
   if (!Array.isArray(requestCustomFields)) {
@@ -68,11 +60,7 @@
   requestCustomFields.forEach((requestField) => {
     if (
       requestField.required &&
-<<<<<<< HEAD
       (requestField.defaultValue === undefined || requestField.defaultValue === null)
-=======
-      (requestField.default_value === undefined || requestField.default_value === null)
->>>>>>> 2b0160eb
     ) {
       invalidFields.push(requestField.key);
     }
@@ -83,8 +71,6 @@
       `The following required custom fields are missing the default value: ${invalidFields}`
     );
   }
-<<<<<<< HEAD
-=======
 };
 
 /**
@@ -96,7 +82,7 @@
   requestCustomFields?: Array<{
     key: string;
     required: boolean;
-    default_value?: unknown;
+    defaultValue?: unknown;
   }>;
 }) => {
   if (!Array.isArray(requestCustomFields)) {
@@ -106,7 +92,7 @@
   const invalidFields: string[] = [];
 
   requestCustomFields.forEach((requestField) => {
-    if (!requestField.required && requestField.default_value !== undefined) {
+    if (!requestField.required && requestField.defaultValue !== undefined) {
       invalidFields.push(requestField.key);
     }
   });
@@ -116,5 +102,4 @@
       `The following optional custom fields try to define a default value: ${invalidFields}`
     );
   }
->>>>>>> 2b0160eb
 };