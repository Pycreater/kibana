--- conflicted
+++ resolved
@@ -28,15 +28,7 @@
 } from '../../screens/fleet/agent_details';
 
 // FLAKY: https://github.com/elastic/kibana/issues/168284
-<<<<<<< HEAD
-describe.skip('Endpoints page', { tags: ['@ess', '@serverless', '@brokenInServerless'] }, () => {
-=======
 describe.skip('Endpoints page', { tags: ['@ess', '@serverless'] }, () => {
-  let indexedPolicy: IndexedFleetEndpointPolicyResponse;
-  let policy: PolicyData;
-  let createdHost: CreateAndEnrollEndpointHostResponse;
-
->>>>>>> 4df7a541
   before(() => {
     cy.createEndpointHost();
   });
@@ -52,11 +44,11 @@
   it('Shows endpoint on the list', () => {
     loadPage(APP_ENDPOINTS_PATH);
     cy.contains('Hosts running Elastic Defend').should('exist');
-    cy.getCreatedHostData().then((hostData) =>
+    cy.getCreatedHostData().then(({ createdHost }) =>
       cy
         .getByTestSubj(AGENT_HOSTNAME_CELL)
-        .contains(hostData.createdHost.hostname)
-        .should('have.text', hostData.createdHost.hostname)
+        .contains(createdHost.hostname)
+        .should('have.text', createdHost.hostname)
     );
   });
 
@@ -65,8 +57,8 @@
     let initialAgentData: Agent;
 
     before(() => {
-      cy.getCreatedHostData().then((hostData) =>
-        getAgentByHostName(hostData.createdHost.hostname).then((agentData) => {
+      cy.getCreatedHostData().then(({ createdHost }) =>
+        getAgentByHostName(createdHost.hostname).then((agentData) => {
           initialAgentData = agentData;
         })
       );
@@ -92,10 +84,10 @@
 
     it('User can reassign a single endpoint to a different Agent Configuration', () => {
       loadPage(APP_ENDPOINTS_PATH);
-      cy.getCreatedHostData().then((hostData) =>
+      cy.getCreatedHostData().then(({ createdHost }) =>
         cy
           .getByTestSubj(AGENT_HOSTNAME_CELL)
-          .filter(`:contains("${hostData.createdHost.hostname}")`)
+          .filter(`:contains("${createdHost.hostname}")`)
           .then((hostname) => {
             const tableRow = hostname.parents('tr');
 
@@ -106,10 +98,10 @@
               .select(response.agentPolicies[0].name);
             cy.getByTestSubj(FLEET_REASSIGN_POLICY_MODAL_CONFIRM_BUTTON).click();
             cy.getByTestSubj(AGENT_HOSTNAME_CELL)
-              .filter(`:contains("${hostData.createdHost.hostname}")`)
+              .filter(`:contains("${createdHost.hostname}")`)
               .should('exist');
             cy.getByTestSubj(AGENT_HOSTNAME_CELL)
-              .filter(`:contains("${hostData.createdHost.hostname}")`)
+              .filter(`:contains("${createdHost.hostname}")`)
               .parents('tr')
               .findByTestSubj(AGENT_POLICY_CELL)
               .should('have.text', response.agentPolicies[0].name);
