--- conflicted
+++ resolved
@@ -27,16 +27,7 @@
   FLEET_REASSIGN_POLICY_MODAL_CONFIRM_BUTTON,
 } from '../../screens/fleet/agent_details';
 
-<<<<<<< HEAD
-// FLAKY: https://github.com/elastic/kibana/issues/168284
-describe.skip('Endpoints page', { tags: ['@ess', '@serverless'] }, () => {
-=======
 describe('Endpoints page', { tags: ['@ess', '@serverless'] }, () => {
-  let indexedPolicy: IndexedFleetEndpointPolicyResponse;
-  let policy: PolicyData;
-  let createdHost: CreateAndEnrollEndpointHostResponse;
-
->>>>>>> 4a37b201
   before(() => {
     cy.createEndpointHost();
   });
