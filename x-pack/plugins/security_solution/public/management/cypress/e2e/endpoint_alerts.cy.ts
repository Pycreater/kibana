/*
 * Copyright Elasticsearch B.V. and/or licensed to Elasticsearch B.V. under one
 * or more contributor license agreements. Licensed under the Elastic License
 * 2.0; you may not use this file except in compliance with the Elastic License
 * 2.0.
 */

import { getAlertsTableRows, navigateToAlertsList } from '../screens/alerts';
import { waitForEndpointAlerts } from '../tasks/alerts';
import { request } from '../tasks/common';
<<<<<<< HEAD
import type { ResponseActionApiResponse } from '../../../../common/endpoint/types';
import { login } from '../tasks/login';
import { EXECUTE_ROUTE } from '../../../../common/endpoint/constants';
import { waitForActionToComplete } from '../tasks/response_actions';

// FIXME: Flaky. Needs fixing (security team issue #7763)
describe.skip('Endpoint generated alerts', { tags: ['@ess', '@serverless'] }, () => {
  before(() => {
    cy.createEndpointHost();
  });

  after(() => {
    cy.removeEndpointHost();
=======
import { createAgentPolicyTask, getEndpointIntegrationVersion } from '../tasks/fleet';
import { createEndpointHost } from '../tasks/create_endpoint_host';
import type { IndexedFleetEndpointPolicyResponse } from '../../../../common/endpoint/data_loaders/index_fleet_endpoint_policy';
import { enableAllPolicyProtections } from '../tasks/endpoint_policy';
import type { PolicyData, ResponseActionApiResponse } from '../../../../common/endpoint/types';
import type { CreateAndEnrollEndpointHostResponse } from '../../../../scripts/endpoint/common/endpoint_host_services';
import { login, ROLE } from '../tasks/login';
import { EXECUTE_ROUTE } from '../../../../common/endpoint/constants';
import { waitForActionToComplete } from '../tasks/response_actions';

describe('Endpoint generated alerts', { tags: ['@ess', '@serverless'] }, () => {
  let indexedPolicy: IndexedFleetEndpointPolicyResponse;
  let policy: PolicyData;
  let createdHost: CreateAndEnrollEndpointHostResponse;

  beforeEach(() => {
    login(ROLE.soc_manager);
    getEndpointIntegrationVersion().then((version) => {
      createAgentPolicyTask(version, 'alerts test').then((data) => {
        indexedPolicy = data;
        policy = indexedPolicy.integrationPolicies[0];

        return enableAllPolicyProtections(policy.id).then(() => {
          // Create and enroll a new Endpoint host
          return createEndpointHost(policy.policy_id).then((host) => {
            createdHost = host as CreateAndEnrollEndpointHostResponse;
          });
        });
      });
    });
  });

  afterEach(() => {
    if (createdHost) {
      cy.task('destroyEndpointHost', createdHost);
    }

    if (indexedPolicy) {
      cy.task('deleteIndexedFleetEndpointPolicies', indexedPolicy);
    }

    if (createdHost) {
      deleteAllLoadedEndpointData({ endpointAgentIds: [createdHost.agentId] });
    }
>>>>>>> 4a37b201
  });

  it('should create a Detection Engine alert from an endpoint alert', () => {
    // Triggers a Malicious Behaviour alert on Linux system (`grep *` was added only to identify this specific alert)
    const executeMaliciousCommand = `bash -c cat /dev/tcp/foo | grep ${Math.random()
      .toString(16)
      .substring(2)}`;

    cy.getCreatedHostData().then(({ createdHost }) => {
      // Send `execute` command that triggers malicious behaviour using the `execute` response action
      request<ResponseActionApiResponse>({
        method: 'POST',
        url: EXECUTE_ROUTE,
        body: {
          endpoint_ids: [createdHost.agentId],
          parameters: {
            command: executeMaliciousCommand,
          },
        },
      })
<<<<<<< HEAD
        .then((response) => waitForActionToComplete(response.body.data.id))
        .then(() => {
          return waitForEndpointAlerts(createdHost.agentId, [
            {
              term: { 'process.group_leader.args': executeMaliciousCommand },
            },
          ]);
        })
        .then(() => {
          return navigateToAlertsList(
            `query=(language:kuery,query:'agent.id: "${createdHost.agentId}" ')`
          );
        });
    });

=======
      .then(() => {
        return navigateToAlertsList(
          `query=(language:kuery,query:'agent.id: "${createdHost.agentId}" ')`
        );
      });
>>>>>>> 4a37b201
    getAlertsTableRows().should('have.length.greaterThan', 0);
  });
});<|MERGE_RESOLUTION|>--- conflicted
+++ resolved
@@ -8,66 +8,22 @@
 import { getAlertsTableRows, navigateToAlertsList } from '../screens/alerts';
 import { waitForEndpointAlerts } from '../tasks/alerts';
 import { request } from '../tasks/common';
-<<<<<<< HEAD
 import type { ResponseActionApiResponse } from '../../../../common/endpoint/types';
-import { login } from '../tasks/login';
+import { login, ROLE } from '../tasks/login';
 import { EXECUTE_ROUTE } from '../../../../common/endpoint/constants';
 import { waitForActionToComplete } from '../tasks/response_actions';
 
-// FIXME: Flaky. Needs fixing (security team issue #7763)
-describe.skip('Endpoint generated alerts', { tags: ['@ess', '@serverless'] }, () => {
+describe('Endpoint generated alerts', { tags: ['@ess', '@serverless'] }, () => {
   before(() => {
     cy.createEndpointHost();
   });
 
   after(() => {
     cy.removeEndpointHost();
-=======
-import { createAgentPolicyTask, getEndpointIntegrationVersion } from '../tasks/fleet';
-import { createEndpointHost } from '../tasks/create_endpoint_host';
-import type { IndexedFleetEndpointPolicyResponse } from '../../../../common/endpoint/data_loaders/index_fleet_endpoint_policy';
-import { enableAllPolicyProtections } from '../tasks/endpoint_policy';
-import type { PolicyData, ResponseActionApiResponse } from '../../../../common/endpoint/types';
-import type { CreateAndEnrollEndpointHostResponse } from '../../../../scripts/endpoint/common/endpoint_host_services';
-import { login, ROLE } from '../tasks/login';
-import { EXECUTE_ROUTE } from '../../../../common/endpoint/constants';
-import { waitForActionToComplete } from '../tasks/response_actions';
-
-describe('Endpoint generated alerts', { tags: ['@ess', '@serverless'] }, () => {
-  let indexedPolicy: IndexedFleetEndpointPolicyResponse;
-  let policy: PolicyData;
-  let createdHost: CreateAndEnrollEndpointHostResponse;
+  });
 
   beforeEach(() => {
     login(ROLE.soc_manager);
-    getEndpointIntegrationVersion().then((version) => {
-      createAgentPolicyTask(version, 'alerts test').then((data) => {
-        indexedPolicy = data;
-        policy = indexedPolicy.integrationPolicies[0];
-
-        return enableAllPolicyProtections(policy.id).then(() => {
-          // Create and enroll a new Endpoint host
-          return createEndpointHost(policy.policy_id).then((host) => {
-            createdHost = host as CreateAndEnrollEndpointHostResponse;
-          });
-        });
-      });
-    });
-  });
-
-  afterEach(() => {
-    if (createdHost) {
-      cy.task('destroyEndpointHost', createdHost);
-    }
-
-    if (indexedPolicy) {
-      cy.task('deleteIndexedFleetEndpointPolicies', indexedPolicy);
-    }
-
-    if (createdHost) {
-      deleteAllLoadedEndpointData({ endpointAgentIds: [createdHost.agentId] });
-    }
->>>>>>> 4a37b201
   });
 
   it('should create a Detection Engine alert from an endpoint alert', () => {
@@ -88,7 +44,6 @@
           },
         },
       })
-<<<<<<< HEAD
         .then((response) => waitForActionToComplete(response.body.data.id))
         .then(() => {
           return waitForEndpointAlerts(createdHost.agentId, [
@@ -104,13 +59,6 @@
         });
     });
 
-=======
-      .then(() => {
-        return navigateToAlertsList(
-          `query=(language:kuery,query:'agent.id: "${createdHost.agentId}" ')`
-        );
-      });
->>>>>>> 4a37b201
     getAlertsTableRows().should('have.length.greaterThan', 0);
   });
 });