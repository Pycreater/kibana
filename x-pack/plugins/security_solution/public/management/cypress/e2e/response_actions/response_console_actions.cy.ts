--- conflicted
+++ resolved
@@ -20,8 +20,7 @@
 
 import { login } from '../../tasks/login';
 
-<<<<<<< HEAD
-describe('Response console', { tags: ['@ess', '@serverless', '@brokenInServerless'] }, () => {
+describe('Response console', { tags: ['@ess', '@serverless'] }, () => {
   before(() => {
     cy.createEndpointHost();
   });
@@ -30,9 +29,6 @@
     cy.removeEndpointHost();
   });
 
-=======
-describe('Response console', { tags: ['@ess', '@serverless'] }, () => {
->>>>>>> 4df7a541
   beforeEach(() => {
     login();
   });
@@ -40,32 +36,28 @@
   describe('User journey for Isolate command: isolate and release an endpoint', () => {
     it('should isolate host from response console', () => {
       const command = 'isolate';
-      cy.getCreatedHostData().then((hostData) => {
-        waitForEndpointListPageToBeLoaded(hostData.createdHost.hostname);
-      });
-      checkEndpointListForOnlyUnIsolatedHosts();
-      openResponseConsoleFromEndpointList();
-      performCommandInputChecks(command);
-      submitCommand();
-      waitForCommandToBeExecuted(command);
-      cy.getCreatedHostData().then((hostData) => {
-        waitForEndpointListPageToBeLoaded(hostData.createdHost.hostname);
+      cy.getCreatedHostData().then(({ createdHost }) => {
+        waitForEndpointListPageToBeLoaded(createdHost.hostname);
+        checkEndpointListForOnlyUnIsolatedHosts();
+        openResponseConsoleFromEndpointList();
+        performCommandInputChecks(command);
+        submitCommand();
+        waitForCommandToBeExecuted(command);
+        waitForEndpointListPageToBeLoaded(createdHost.hostname);
       });
       checkEndpointListForOnlyIsolatedHosts();
     });
 
     it('should release host from response console', () => {
       const command = 'release';
-      cy.getCreatedHostData().then((hostData) => {
-        waitForEndpointListPageToBeLoaded(hostData.createdHost.hostname);
-      });
-      checkEndpointListForOnlyIsolatedHosts();
-      openResponseConsoleFromEndpointList();
-      performCommandInputChecks(command);
-      submitCommand();
-      waitForCommandToBeExecuted(command);
-      cy.getCreatedHostData().then((hostData) => {
-        waitForEndpointListPageToBeLoaded(hostData.createdHost.hostname);
+      cy.getCreatedHostData().then(({ createdHost }) => {
+        waitForEndpointListPageToBeLoaded(createdHost.hostname);
+        checkEndpointListForOnlyIsolatedHosts();
+        openResponseConsoleFromEndpointList();
+        performCommandInputChecks(command);
+        submitCommand();
+        waitForCommandToBeExecuted(command);
+        waitForEndpointListPageToBeLoaded(createdHost.hostname);
       });
       checkEndpointListForOnlyUnIsolatedHosts();
     });
@@ -76,9 +68,9 @@
     let newCronPID: string;
 
     it('"processes" - should obtain a list of processes', () => {
-      cy.getCreatedHostData().then((hostData) => {
-        waitForEndpointListPageToBeLoaded(hostData.createdHost.hostname);
-      });
+      cy.getCreatedHostData().then(({ createdHost }) =>
+        waitForEndpointListPageToBeLoaded(createdHost.hostname)
+      );
       openResponseConsoleFromEndpointList();
       performCommandInputChecks('processes');
       submitCommand();
@@ -103,9 +95,9 @@
     });
 
     it('"kill-process --pid" - should kill a process', () => {
-      cy.getCreatedHostData().then((hostData) => {
-        waitForEndpointListPageToBeLoaded(hostData.createdHost.hostname);
-      });
+      cy.getCreatedHostData().then(({ createdHost }) =>
+        waitForEndpointListPageToBeLoaded(createdHost.hostname)
+      );
       openResponseConsoleFromEndpointList();
       inputConsoleCommand(`kill-process --pid ${cronPID}`);
       submitCommand();
@@ -129,9 +121,9 @@
     });
 
     it('"suspend-process --pid" - should suspend a process', () => {
-      cy.getCreatedHostData().then((hostData) => {
-        waitForEndpointListPageToBeLoaded(hostData.createdHost.hostname);
-      });
+      cy.getCreatedHostData().then(({ createdHost }) =>
+        waitForEndpointListPageToBeLoaded(createdHost.hostname)
+      );
       openResponseConsoleFromEndpointList();
       inputConsoleCommand(`suspend-process --pid ${newCronPID}`);
       submitCommand();
@@ -146,38 +138,34 @@
     const filePath = `${homeFilePath}/test_file.txt`;
 
     it('"get-file --path" - should retrieve a file', () => {
-      cy.getCreatedHostData().then((hostData) => {
-        waitForEndpointListPageToBeLoaded(hostData.createdHost.hostname);
-      });
-      cy.getCreatedHostData().then((hostData) => {
+      cy.getCreatedHostData().then(({ createdHost }) => {
+        waitForEndpointListPageToBeLoaded(createdHost.hostname);
         cy.task('createFileOnEndpoint', {
-          hostname: hostData.createdHost.hostname,
+          hostname: createdHost.hostname,
           path: filePath,
           content: fileContent,
         });
-      });
-      openResponseConsoleFromEndpointList();
-      inputConsoleCommand(`get-file --path ${filePath}`);
-      submitCommand();
-      cy.getByTestSubj('getFileSuccess', { timeout: 60000 }).within(() => {
-        cy.contains('File retrieved from the host.');
-        cy.contains('(ZIP file passcode: elastic)');
-        cy.contains(
-          'Files are periodically deleted to clear storage space. Download and save file locally if needed.'
-        );
-        cy.contains('Click here to download').click();
-        const downloadsFolder = Cypress.config('downloadsFolder');
-        cy.readFile(`${downloadsFolder}/upload.zip`);
-
-        cy.getCreatedHostData().then((hostData) => {
+        openResponseConsoleFromEndpointList();
+        inputConsoleCommand(`get-file --path ${filePath}`);
+        submitCommand();
+        cy.getByTestSubj('getFileSuccess', { timeout: 60000 }).within(() => {
+          cy.contains('File retrieved from the host.');
+          cy.contains('(ZIP file passcode: elastic)');
+          cy.contains(
+            'Files are periodically deleted to clear storage space. Download and save file locally if needed.'
+          );
+          cy.contains('Click here to download').click();
+          const downloadsFolder = Cypress.config('downloadsFolder');
+          cy.readFile(`${downloadsFolder}/upload.zip`);
+
           cy.task('uploadFileToEndpoint', {
-            hostname: hostData.createdHost.hostname,
+            hostname: createdHost.hostname,
             srcPath: `${downloadsFolder}/upload.zip`,
             destPath: `${homeFilePath}/upload.zip`,
           });
 
           cy.task('readZippedFileContentOnEndpoint', {
-            hostname: hostData.createdHost.hostname,
+            hostname: createdHost.hostname,
             path: `${homeFilePath}/upload.zip`,
             password: 'elastic',
           }).then((unzippedFileContent) => {
@@ -188,9 +176,9 @@
     });
 
     it('"execute --command" - should execute a command', () => {
-      cy.getCreatedHostData().then((hostData) => {
-        waitForEndpointListPageToBeLoaded(hostData.createdHost.hostname);
-      });
+      cy.getCreatedHostData().then(({ createdHost }) =>
+        waitForEndpointListPageToBeLoaded(createdHost.hostname)
+      );
       openResponseConsoleFromEndpointList();
       inputConsoleCommand(`execute --command "ls -al ${homeFilePath}"`);
       submitCommand();
@@ -198,9 +186,9 @@
     });
 
     it('"upload --file" - should upload a file', () => {
-      cy.getCreatedHostData().then((hostData) => {
-        waitForEndpointListPageToBeLoaded(hostData.createdHost.hostname);
-      });
+      cy.getCreatedHostData().then(({ createdHost }) =>
+        waitForEndpointListPageToBeLoaded(createdHost.hostname)
+      );
       openResponseConsoleFromEndpointList();
       inputConsoleCommand(`upload --file`);
       cy.getByTestSubj('console-arg-file-picker').selectFile(
@@ -219,22 +207,20 @@
   // FLAKY: https://github.com/elastic/kibana/issues/168296
   describe.skip('document signing', () => {
     it('should fail if data tampered', () => {
-      cy.getCreatedHostData().then((hostData) => {
-        waitForEndpointListPageToBeLoaded(hostData.createdHost.hostname);
-      });
-      checkEndpointListForOnlyUnIsolatedHosts();
-      openResponseConsoleFromEndpointList();
-      performCommandInputChecks('isolate');
-
-      cy.getCreatedHostData().then((hostData) => {
+      cy.getCreatedHostData().then(({ createdHost }) => {
+        waitForEndpointListPageToBeLoaded(createdHost.hostname);
+        checkEndpointListForOnlyUnIsolatedHosts();
+        openResponseConsoleFromEndpointList();
+        performCommandInputChecks('isolate');
+
         // stop host so that we ensure tamper happens before endpoint processes the action
-        cy.task('stopEndpointHost', hostData.createdHost.hostname);
+        cy.task('stopEndpointHost', createdHost.hostname);
         // get action doc before we submit command so we know when the new action doc is indexed
         cy.task('getLatestActionDoc').then((previousActionDoc) => {
           submitCommand();
           cy.task('tamperActionDoc', previousActionDoc);
         });
-        cy.task('startEndpointHost', hostData.createdHost.hostname);
+        cy.task('startEndpointHost', createdHost.hostname);
       });
 
       const actionValidationErrorMsg =
