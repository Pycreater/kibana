/*
 * Copyright Elasticsearch B.V. and/or licensed to Elasticsearch B.V. under one
 * or more contributor license agreements. Licensed under the Elastic License
 * 2.0; you may not use this file except in compliance with the Elastic License
 * 2.0.
 */

import React from 'react';
import { render } from '@testing-library/react';
import { RightPanelContext } from '../context';
import {
  FLYOUT_HEADER_CHAT_BUTTON_TEST_ID,
  FLYOUT_HEADER_RISK_SCORE_VALUE_TEST_ID,
  FLYOUT_HEADER_SEVERITY_TITLE_TEST_ID,
  FLYOUT_HEADER_SHARE_BUTTON_TEST_ID,
  FLYOUT_HEADER_TITLE_TEST_ID,
} from './test_ids';
import { HeaderTitle } from './header_title';
import { DOCUMENT_DETAILS } from './translations';
import moment from 'moment-timezone';
import { useDateFormat, useTimeZone } from '../../../common/lib/kibana';
import { mockDataFormattedForFieldBrowser, mockGetFieldsData } from '../mocks/mock_context';
import { AssistantProvider } from '@kbn/elastic-assistant';
import { actionTypeRegistryMock } from '@kbn/triggers-actions-ui-plugin/public/application/action_type_registry.mock';
import { httpServiceMock } from '@kbn/core-http-browser-mocks';
import { useAssistant } from '../hooks/use_assistant';

jest.mock('../../../common/lib/kibana');
jest.mock('../hooks/use_assistant');

moment.suppressDeprecationWarnings = true;
moment.tz.setDefault('UTC');

const dateFormat = 'MMM D, YYYY @ HH:mm:ss.SSS';
const actionTypeRegistry = actionTypeRegistryMock.create();
const mockGetInitialConversations = jest.fn(() => ({}));
const mockGetComments = jest.fn(() => []);
const mockHttp = httpServiceMock.createStartContract({ basePath: '/test' });

const renderHeader = (contextValue: RightPanelContext) =>
  render(
    <AssistantProvider
      actionTypeRegistry={actionTypeRegistry}
      augmentMessageCodeBlocks={jest.fn()}
<<<<<<< HEAD
      getComments={mockGetComments}
      getInitialConversations={mockGetInitialConversations}
      setConversations={jest.fn()}
=======
      baseAllow={[]}
      baseAllowReplacement={[]}
      defaultAllow={[]}
      defaultAllowReplacement={[]}
      getComments={mockGetComments}
      getInitialConversations={mockGetInitialConversations}
      setConversations={jest.fn()}
      setDefaultAllow={jest.fn()}
      setDefaultAllowReplacement={jest.fn()}
>>>>>>> 53dec844
      http={mockHttp}
    >
      <RightPanelContext.Provider value={contextValue}>
        <HeaderTitle />
      </RightPanelContext.Provider>
    </AssistantProvider>
  );

describe('<HeaderTitle />', () => {
  beforeEach(() => {
    jest.mocked(useDateFormat).mockImplementation(() => dateFormat);
    jest.mocked(useTimeZone).mockImplementation(() => 'UTC');
    jest.mocked(useAssistant).mockReturnValue({ showAssistant: true, promptContextId: '' });
  });

  it('should render mitre attack information', () => {
    const contextValue = {
      dataFormattedForFieldBrowser: mockDataFormattedForFieldBrowser,
      getFieldsData: jest.fn().mockImplementation(mockGetFieldsData),
    } as unknown as RightPanelContext;

    const { getByTestId } = renderHeader(contextValue);

    expect(getByTestId(FLYOUT_HEADER_TITLE_TEST_ID)).toBeInTheDocument();
    expect(getByTestId(FLYOUT_HEADER_RISK_SCORE_VALUE_TEST_ID)).toBeInTheDocument();
    expect(getByTestId(FLYOUT_HEADER_SEVERITY_TITLE_TEST_ID)).toBeInTheDocument();
  });

  it('should render rule name in the title if document is an alert', () => {
    const contextValue = {
      dataFormattedForFieldBrowser: [
        {
          category: 'kibana',
          field: 'kibana.alert.rule.uuid',
          values: ['123'],
          originalValue: ['123'],
          isObjectArray: false,
        },
        {
          category: 'kibana',
          field: 'kibana.alert.rule.name',
          values: ['test'],
          originalValue: ['test'],
          isObjectArray: false,
        },
      ],
      getFieldsData: () => [],
    } as unknown as RightPanelContext;

    const { getByTestId } = renderHeader(contextValue);

    expect(getByTestId(FLYOUT_HEADER_TITLE_TEST_ID)).toHaveTextContent('test');
  });

  it('should render share button in the title if document is an alert with url info', () => {
    const contextValue = {
      dataFormattedForFieldBrowser: [
        {
          category: 'kibana',
          field: 'kibana.alert.rule.uuid',
          values: ['123'],
          originalValue: ['123'],
          isObjectArray: false,
        },
        {
          category: 'kibana',
          field: 'kibana.alert.url',
          values: ['http://kibana.url/alert/id'],
          originalValue: ['http://kibana.url/alert/id'],
          isObjectArray: false,
        },
      ],
      getFieldsData: () => [],
    } as unknown as RightPanelContext;

    const { getByTestId } = renderHeader(contextValue);

    expect(getByTestId(FLYOUT_HEADER_SHARE_BUTTON_TEST_ID)).toBeInTheDocument();
  });

  it('should not render share button in the title if alert is missing url info', () => {
    const contextValue = {
      dataFormattedForFieldBrowser: [
        {
          category: 'kibana',
          field: 'kibana.alert.rule.uuid',
          values: ['123'],
          originalValue: ['123'],
          isObjectArray: false,
        },
      ],
      getFieldsData: () => [],
    } as unknown as RightPanelContext;

    const { queryByTestId } = renderHeader(contextValue);

    expect(queryByTestId(FLYOUT_HEADER_SHARE_BUTTON_TEST_ID)).not.toBeInTheDocument();
  });

  it('should render chat button in the title', () => {
    const contextValue = {
      dataFormattedForFieldBrowser: [],
      getFieldsData: () => [],
    } as unknown as RightPanelContext;

    const { getByTestId } = renderHeader(contextValue);

    expect(getByTestId(FLYOUT_HEADER_CHAT_BUTTON_TEST_ID)).toBeInTheDocument();
  });

  it('should not render chat button in the title if should not be shown', () => {
    jest.mocked(useAssistant).mockReturnValue({ showAssistant: false, promptContextId: '' });
    const contextValue = {
      dataFormattedForFieldBrowser: [],
      getFieldsData: () => [],
    } as unknown as RightPanelContext;

    const { queryByTestId } = renderHeader(contextValue);

    expect(queryByTestId(FLYOUT_HEADER_CHAT_BUTTON_TEST_ID)).not.toBeInTheDocument();
  });

  it('should render default document detail title if document is not an alert', () => {
    const contextValue = {
      dataFormattedForFieldBrowser: [
        {
          category: 'kibana',
          field: 'kibana.alert.rule.name',
          values: [],
          originalValue: [],
          isObjectArray: false,
        },
      ],
      getFieldsData: () => [],
    } as unknown as RightPanelContext;

    const { getByTestId } = renderHeader(contextValue);

    expect(getByTestId(FLYOUT_HEADER_TITLE_TEST_ID)).toHaveTextContent(DOCUMENT_DETAILS);
  });
});<|MERGE_RESOLUTION|>--- conflicted
+++ resolved
@@ -42,11 +42,6 @@
     <AssistantProvider
       actionTypeRegistry={actionTypeRegistry}
       augmentMessageCodeBlocks={jest.fn()}
-<<<<<<< HEAD
-      getComments={mockGetComments}
-      getInitialConversations={mockGetInitialConversations}
-      setConversations={jest.fn()}
-=======
       baseAllow={[]}
       baseAllowReplacement={[]}
       defaultAllow={[]}
@@ -56,7 +51,6 @@
       setConversations={jest.fn()}
       setDefaultAllow={jest.fn()}
       setDefaultAllowReplacement={jest.fn()}
->>>>>>> 53dec844
       http={mockHttp}
     >
       <RightPanelContext.Provider value={contextValue}>
