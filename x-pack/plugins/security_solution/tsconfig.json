--- conflicted
+++ resolved
@@ -177,11 +177,7 @@
     "@kbn/unified-doc-viewer-plugin",
     "@kbn/shared-ux-error-boundary",
     "@kbn/zod-helpers",
-<<<<<<< HEAD
     "@kbn/core-http-common",
     "@kbn/core-chrome-browser",
-=======
-    "@kbn/core-http-common"
->>>>>>> 808990a7
   ]
 }