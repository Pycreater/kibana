--- conflicted
+++ resolved
@@ -15,12 +15,8 @@
   useEdgesState,
   useNodesState,
 } from '@xyflow/react';
-<<<<<<< HEAD
-import type { Edge, FitViewOptions, Node } from '@xyflow/react';
-=======
 import type { Edge, FitViewOptions, Node, ReactFlowInstance } from '@xyflow/react';
 import { useGeneratedHtmlId } from '@elastic/eui';
->>>>>>> f3de5930
 import type { CommonProps } from '@elastic/eui';
 import { SvgDefsMarker } from '../edge/styles';
 import {
@@ -90,18 +86,6 @@
   nodes,
   edges,
   interactive,
-<<<<<<< HEAD
-  isLocked: isLockedProp = false,
-  ...rest
-}) => {
-  const backgroundId = Math.random().toFixed(4); // TODO: use useId(); when available (react >=18)
-  const fitViewRef = useRef<
-    ((fitViewOptions?: FitViewOptions<Node> | undefined) => Promise<boolean>) | null
-  >(null);
-  const [prevNodes, setPrevNodes] = useState<NodeViewModel[]>([]);
-  const [prevEdges, setPrevEdges] = useState<EdgeViewModel[]>([]);
-  const [isGraphLocked, setIsGraphLocked] = useState(!interactive);
-=======
   isLocked = false,
   ...rest
 }) => {
@@ -112,51 +96,31 @@
   const currNodesRef = useRef<NodeViewModel[]>([]);
   const currEdgesRef = useRef<EdgeViewModel[]>([]);
   const [isGraphInteractive, setIsGraphInteractive] = useState(interactive);
->>>>>>> f3de5930
   const [nodesState, setNodes, onNodesChange] = useNodesState<Node<NodeViewModel>>([]);
   const [edgesState, setEdges, onEdgesChange] = useEdgesState<Edge<EdgeViewModel>>([]);
 
   useEffect(() => {
     // On nodes or edges changes reset the graph and re-layout
-<<<<<<< HEAD
-    if (!isArrayOfObjectsEqual(nodes, prevNodes) || !isArrayOfObjectsEqual(edges, prevEdges)) {
-      const { initialNodes, initialEdges } = processGraph(nodes, edges, !isGraphLocked);
-=======
     if (
       !isArrayOfObjectsEqual(nodes, currNodesRef.current) ||
       !isArrayOfObjectsEqual(edges, currEdgesRef.current)
     ) {
       const { initialNodes, initialEdges } = processGraph(nodes, edges, isGraphInteractive);
->>>>>>> f3de5930
       const { nodes: layoutedNodes } = layoutGraph(initialNodes, initialEdges);
 
       setNodes(layoutedNodes);
       setEdges(initialEdges);
-<<<<<<< HEAD
-      setPrevNodes(nodes);
-      setPrevEdges(edges);
-=======
       currNodesRef.current = nodes;
       currEdgesRef.current = edges;
->>>>>>> f3de5930
       setTimeout(() => {
         fitViewRef.current?.();
       }, 30);
     }
-<<<<<<< HEAD
-    // eslint-disable-next-line react-hooks/exhaustive-deps -- We only want to run this effect when nodes or edges change
-  }, [nodes, edges, setNodes, setEdges]);
-
-  const onInteractiveStateChange = useCallback(
-    (interactiveStatus: boolean): void => {
-      setIsGraphLocked(!interactiveStatus);
-=======
   }, [nodes, edges, setNodes, setEdges, isGraphInteractive]);
 
   const onInteractiveStateChange = useCallback(
     (interactiveStatus: boolean): void => {
       setIsGraphInteractive(interactiveStatus);
->>>>>>> f3de5930
       setNodes((currNodes) =>
         currNodes.map((node) => ({
           ...node,
@@ -192,23 +156,7 @@
       <SvgDefsMarker />
       <ReactFlow
         fitView={true}
-<<<<<<< HEAD
-        onInit={(xyflow) => {
-          window.requestAnimationFrame(() => xyflow.fitView());
-          fitViewRef.current = xyflow.fitView;
-
-          // When the graph is not initialized as interactive, we need to fit the view on resize
-          if (!interactive) {
-            const resizeObserver = new ResizeObserver(() => {
-              xyflow.fitView();
-            });
-            resizeObserver.observe(document.querySelector('.react-flow') as Element);
-            return () => resizeObserver.disconnect();
-          }
-        }}
-=======
         onInit={onInitCallback}
->>>>>>> f3de5930
         nodeTypes={nodeTypes}
         edgeTypes={edgeTypes}
         nodes={nodesState}
@@ -216,30 +164,17 @@
         onNodesChange={onNodesChange}
         onEdgesChange={onEdgesChange}
         proOptions={{ hideAttribution: true }}
-<<<<<<< HEAD
-        panOnDrag={!isGraphLocked && !isLockedProp}
-        zoomOnScroll={!isGraphLocked && !isLockedProp}
-        zoomOnPinch={!isGraphLocked && !isLockedProp}
-        zoomOnDoubleClick={!isGraphLocked && !isLockedProp}
-        preventScrolling={interactive}
-        nodesDraggable={interactive && !isGraphLocked && !isLockedProp}
-=======
         panOnDrag={isGraphInteractive && !isLocked}
         zoomOnScroll={isGraphInteractive && !isLocked}
         zoomOnPinch={isGraphInteractive && !isLocked}
         zoomOnDoubleClick={isGraphInteractive && !isLocked}
         preventScrolling={interactive}
         nodesDraggable={interactive && isGraphInteractive && !isLocked}
->>>>>>> f3de5930
         maxZoom={1.3}
         minZoom={0.1}
       >
         {interactive && <Controls onInteractiveChange={onInteractiveStateChange} />}
-<<<<<<< HEAD
         <Background id={backgroundId} />
-=======
-        <Background id={backgroundId} />{' '}
->>>>>>> f3de5930
       </ReactFlow>
     </div>
   );
