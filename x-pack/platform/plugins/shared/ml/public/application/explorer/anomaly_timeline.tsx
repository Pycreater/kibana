/*
 * Copyright Elasticsearch B.V. and/or licensed to Elasticsearch B.V. under one
 * or more contributor license agreements. Licensed under the Elastic License
 * 2.0; you may not use this file except in compliance with the Elastic License
 * 2.0.
 */

import type { FC } from 'react';
import React, { useCallback, useMemo, useState } from 'react';
import { isEqual } from 'lodash';
import type {
  EuiContextMenuPanelDescriptor,
  EuiContextMenuPanelItemDescriptor,
} from '@elastic/eui';
import {
  EuiButtonEmpty,
  EuiButtonIcon,
  EuiContextMenu,
  EuiFlexGroup,
  EuiFlexItem,
  EuiPanel,
  EuiPopover,
  EuiSelect,
  EuiSpacer,
  EuiText,
  EuiTitle,
  htmlIdGenerator,
} from '@elastic/eui';
import { i18n } from '@kbn/i18n';
import { FormattedMessage } from '@kbn/i18n-react';
import useDebounce from 'react-use/lib/useDebounce';
import useObservable from 'react-use/lib/useObservable';
import type { Query } from '@kbn/es-query';
import { formatHumanReadableDateTime } from '@kbn/ml-date-utils';
import { isDefined } from '@kbn/ml-is-defined';
import { useTimeRangeUpdates } from '@kbn/ml-date-picker';
import { SEARCH_QUERY_LANGUAGE } from '@kbn/ml-query-utils';
import type { SaveModalDashboardProps } from '@kbn/presentation-util-plugin/public';
import {
  LazySavedObjectSaveModalDashboard,
  withSuspense,
} from '@kbn/presentation-util-plugin/public';
import { useTimeBuckets } from '@kbn/ml-time-buckets';
import type { JobId } from '../../../common/types/anomaly_detection_jobs';
import { getDefaultSwimlanePanelTitle } from '../../embeddables/anomaly_swimlane/anomaly_swimlane_embeddable';
import { useCasesModal } from '../contexts/kibana/use_cases_modal';
import type { AnomalySwimLaneEmbeddableState } from '../..';
import { ANOMALY_SWIMLANE_EMBEDDABLE_TYPE } from '../..';
import type { SwimlaneType } from './explorer_constants';
import { OVERALL_LABEL, SWIMLANE_TYPE, VIEW_BY_JOB_LABEL } from './explorer_constants';
import { useMlKibana } from '../contexts/kibana';
import { ExplorerNoInfluencersFound } from './components/explorer_no_influencers_found';
import { SwimlaneContainer } from './swimlane_container';
import {
  type AppStateSelectedCells,
  type OverallSwimlaneData,
  type ViewBySwimLaneData,
} from './explorer_utils';
import { NoOverallData } from './components/no_overall_data';
import { SeverityControl } from '../components/severity_control';
import { AnomalyTimelineHelpPopover } from './anomaly_timeline_help_popover';
import { MlTooltipComponent } from '../components/chart_tooltip';
import { SwimlaneAnnotationContainer } from './swimlane_annotation_container';
import { AnomalyTimelineService } from '../services/anomaly_timeline_service';
import { useAnomalyExplorerContext } from './anomaly_explorer_context';
import { getTimeBoundsFromSelection } from './hooks/use_selected_cells';
import { SwimLaneWrapper } from './alerts';
import { Y_AXIS_LABEL_WIDTH } from './constants';
<<<<<<< HEAD
import { TITLES } from '../../cases/constants';
=======
import type { ExplorerState } from './explorer_data';
import { useJobSelection } from './hooks/use_job_selection';
>>>>>>> a66c1399

function mapSwimlaneOptionsToEuiOptions(options: string[]) {
  return options.map((option) => ({
    value: option,
    text: option,
  }));
}

interface AnomalyTimelineProps {
  explorerState: ExplorerState;
}

const SavedObjectSaveModalDashboard = withSuspense(LazySavedObjectSaveModalDashboard);

function getDefaultEmbeddablePanelConfig(jobIds: JobId[], queryString?: string) {
  return {
    title: getDefaultSwimlanePanelTitle(jobIds).concat(queryString ? `- ${queryString}` : ''),
    id: htmlIdGenerator()(),
  };
}

export const AnomalyTimeline: FC<AnomalyTimelineProps> = React.memo(
  ({ explorerState }) => {
    const {
      services: {
        application: { capabilities },
        charts: chartsService,
        cases,
        embeddable,
        uiSettings,
      },
    } = useMlKibana();

    const globalTimeRange = useTimeRangeUpdates(true);

    const selectCaseModal = cases?.hooks.useCasesAddToExistingCaseModal();

    const { anomalyExplorerCommonStateService, anomalyTimelineStateService } =
      useAnomalyExplorerContext();

    const setSelectedCells = anomalyTimelineStateService.setSelectedCells.bind(
      anomalyTimelineStateService
    );

    const [isMenuOpen, setIsMenuOpen] = useState(false);

    const canEditDashboards = capabilities.dashboard?.createNew ?? false;

    const timeBuckets = useTimeBuckets(uiSettings);

    const { overallAnnotations } = explorerState;

    const { filterActive, queryString } = useObservable(
      anomalyExplorerCommonStateService.filterSettings$,
      anomalyExplorerCommonStateService.filterSettings
    );

    const swimlaneLimit = useObservable(anomalyTimelineStateService.getSwimLaneCardinality$());

    const { selectedJobs, mergedGroupsAndJobsIds } = useJobSelection();

    const loading = useObservable(anomalyTimelineStateService.isOverallSwimLaneLoading$(), true);

    const swimlaneContainerWidth = useObservable(
      anomalyTimelineStateService.getContainerWidth$(),
      anomalyTimelineStateService.getContainerWidth()
    );
    const viewBySwimlaneDataLoading = useObservable(
      anomalyTimelineStateService.isViewBySwimLaneLoading$(),
      true
    );

    const overallSwimlaneData = useObservable(
      anomalyTimelineStateService.getOverallSwimLaneData$()
    );

    const viewBySwimlaneData = useObservable(anomalyTimelineStateService.getViewBySwimLaneData$());
    const selectedCells = useObservable(
      anomalyTimelineStateService.getSelectedCells$(),
      anomalyTimelineStateService.getSelectedCells()
    );
    const swimLaneSeverity = useObservable(anomalyTimelineStateService.getSwimLaneSeverity$());
    const viewBySwimlaneFieldName = useObservable(
      anomalyTimelineStateService.getViewBySwimlaneFieldName$()
    );

    const viewBySwimlaneOptions = useObservable(
      anomalyTimelineStateService.getViewBySwimLaneOptions$(),
      anomalyTimelineStateService.getViewBySwimLaneOptions()
    );

    const { viewByPerPage, viewByFromPage } = useObservable(
      anomalyTimelineStateService.getSwimLanePagination$(),
      anomalyTimelineStateService.getSwimLanePagination()
    );

    const [severityUpdate, setSeverityUpdate] = useState(
      anomalyTimelineStateService.getSwimLaneSeverity()
    );

    const [selectedSwimlane, setSelectedSwimlane] = useState<SwimlaneType | undefined>();

    const timeRange = getTimeBoundsFromSelection(selectedCells);

    const viewByLoadedForTimeFormatted = timeRange
      ? `${formatHumanReadableDateTime(timeRange.earliestMs)} - ${formatHumanReadableDateTime(
          timeRange.latestMs
        )}`
      : null;

    useDebounce(
      () => {
        if (severityUpdate === swimLaneSeverity) return;
        anomalyTimelineStateService.setSeverity(severityUpdate!);
      },
      500,
      [severityUpdate, swimLaneSeverity]
    );

    const openCasesModalCallback = useCasesModal(
      ANOMALY_SWIMLANE_EMBEDDABLE_TYPE,
      TITLES.ANOMALY_TIMELINE
    );

    const openCasesModal = useCallback(
      (swimLaneType: SwimlaneType) => {
        openCasesModalCallback({
          swimlaneType: swimLaneType,
          ...(swimLaneType === SWIMLANE_TYPE.VIEW_BY ? { viewBy: viewBySwimlaneFieldName } : {}),
          // For cases attachment, pass just the job IDs to maintain stale data
          jobIds: selectedJobs?.map((v) => v.id),
          timeRange: globalTimeRange,
          ...(isDefined(queryString) && queryString !== ''
            ? {
                query: {
                  query: queryString,
                  language: SEARCH_QUERY_LANGUAGE.KUERY,
                } as Query,
              }
            : {}),
        });
      },
      [openCasesModalCallback, selectedJobs, globalTimeRange, viewBySwimlaneFieldName, queryString]
    );

    const annotations = useMemo(() => overallAnnotations.annotationsData, [overallAnnotations]);

    const closePopoverOnAction = useCallback(
      (actionCallback: Function) => {
        return () => {
          setIsMenuOpen(false);
          actionCallback();
        };
      },
      [setIsMenuOpen]
    );

    const menuPanels = useMemo<EuiContextMenuPanelDescriptor[]>(() => {
      const rootItems: EuiContextMenuPanelItemDescriptor[] = [];
      const panels: EuiContextMenuPanelDescriptor[] = [{ id: 0, items: rootItems }];

      if (canEditDashboards) {
        rootItems.push({
          name: (
            <FormattedMessage
              id="xpack.ml.explorer.addToDashboardLabel"
              defaultMessage="Add to dashboard"
            />
          ),
          panel: 'addToDashboardPanel',
          'data-test-subj': 'mlAnomalyTimelinePanelAddToDashboardButton',
        });

        panels.push({
          id: 'addToDashboardPanel',
          size: 's',
          title: i18n.translate('xpack.ml.explorer.addToDashboardLabel', {
            defaultMessage: 'Add to dashboard',
          }),
          items: [
            {
              name: (
                <FormattedMessage id="xpack.ml.explorer.overallLabel" defaultMessage="Overall" />
              ),

              onClick: closePopoverOnAction(setSelectedSwimlane.bind(null, SWIMLANE_TYPE.OVERALL)),
              'data-test-subj': 'mlAnomalyTimelinePanelAddOverallToDashboardButton',
            },
            {
              name: (
                <FormattedMessage
                  id="xpack.ml.explorer.viewByFieldLabel"
                  defaultMessage="View by {viewByField}"
                  values={{ viewByField: viewBySwimlaneFieldName }}
                />
              ),

              onClick: closePopoverOnAction(setSelectedSwimlane.bind(null, SWIMLANE_TYPE.VIEW_BY)),
              'data-test-subj': 'mlAnomalyTimelinePanelAddViewByToDashboardButton',
            },
          ],
        });
      }

      const casesPrivileges = cases?.helpers.canUseCases();

      if ((!!casesPrivileges?.create || !!casesPrivileges?.update) && selectCaseModal) {
        rootItems.push({
          panel: 1,
          name: (
            <FormattedMessage
              id="xpack.ml.explorer.attachToCaseLabel"
              defaultMessage="Add to case"
            />
          ),
          'data-test-subj': 'mlAnomalyTimelinePanelAttachToCaseButton',
        });

        panels.push({
          id: 1,
          initialFocusedItemIndex: 0,
          title: (
            <FormattedMessage
              id="xpack.ml.explorer.attachToCaseLabel"
              defaultMessage="Add to case"
            />
          ),
          items: [
            {
              name: (
                <FormattedMessage
                  id="xpack.ml.explorer.attachOverallSwimLane"
                  defaultMessage="Overall"
                />
              ),
              onClick: closePopoverOnAction(openCasesModal.bind(null, SWIMLANE_TYPE.OVERALL)),
              'data-test-subj': 'mlAnomalyTimelinePanelAttachOverallButton',
            },
            {
              name: (
                <FormattedMessage
                  id="xpack.ml.explorer.attachViewBySwimLane"
                  defaultMessage="View by {viewByField}"
                  values={{ viewByField: viewBySwimlaneFieldName }}
                />
              ),
              onClick: closePopoverOnAction(openCasesModal.bind(null, SWIMLANE_TYPE.VIEW_BY)),
              'data-test-subj': 'mlAnomalyTimelinePanelAttachViewByButton',
            },
          ],
        });
      }

      return panels;
      // eslint-disable-next-line react-hooks/exhaustive-deps
    }, [canEditDashboards, openCasesModal, viewBySwimlaneFieldName]);

    // If selecting a cell in the 'view by' swimlane, indicate the corresponding time in the Overall swimlane.
    const overallCellSelection: AppStateSelectedCells | undefined = useMemo(() => {
      if (!selectedCells) return;

      if (selectedCells.type === SWIMLANE_TYPE.OVERALL) return selectedCells;

      return {
        type: SWIMLANE_TYPE.OVERALL,
        lanes: [OVERALL_LABEL],
        times: selectedCells.times,
      };
    }, [selectedCells]);

    const annotationXDomain = useMemo(
      () =>
        AnomalyTimelineService.isOverallSwimlaneData(overallSwimlaneData)
          ? {
              min: overallSwimlaneData.earliest * 1000,
              max: overallSwimlaneData.latest * 1000,
              minInterval: overallSwimlaneData.interval * 1000,
            }
          : undefined,
      [overallSwimlaneData]
    );

    const onResize = useCallback((value: number) => {
      anomalyTimelineStateService.setContainerWidth(value);
      // eslint-disable-next-line react-hooks/exhaustive-deps
    }, []);

    const onSaveCallback: SaveModalDashboardProps['onSave'] = useCallback(
      ({ dashboardId, newTitle, newDescription }) => {
        if (!selectedJobs) return;

        const stateTransfer = embeddable!.getStateTransfer();

        const config = getDefaultEmbeddablePanelConfig(mergedGroupsAndJobsIds, queryString);

        const embeddableInput: Partial<AnomalySwimLaneEmbeddableState> = {
          id: config.id,
          title: newTitle,
          description: newDescription,
          jobIds: mergedGroupsAndJobsIds,
          swimlaneType: selectedSwimlane,
          ...(selectedSwimlane === SWIMLANE_TYPE.VIEW_BY
            ? { viewBy: viewBySwimlaneFieldName }
            : {}),
          ...(queryString !== undefined
            ? { query: { query: queryString, language: SEARCH_QUERY_LANGUAGE.KUERY } as Query }
            : {}),
        };

        const state = {
          input: embeddableInput,
          type: ANOMALY_SWIMLANE_EMBEDDABLE_TYPE,
        };

        const path = dashboardId === 'new' ? '#/create' : `#/view/${dashboardId}`;

        stateTransfer.navigateToWithEmbeddablePackage('dashboards', {
          state,
          path,
        });
      },
      [
        embeddable,
        mergedGroupsAndJobsIds,
        queryString,
        selectedJobs,
        selectedSwimlane,
        viewBySwimlaneFieldName,
      ]
    );

    return (
      <>
        <EuiPanel paddingSize="m" hasShadow={false} hasBorder>
          <EuiFlexGroup direction="row" gutterSize="xs" responsive={false} alignItems="baseline">
            <EuiFlexItem grow={false}>
              <EuiTitle size={'xs'}>
                <h2>
                  <FormattedMessage
                    id="xpack.ml.explorer.anomalyTimelineTitle"
                    defaultMessage="Anomaly timeline"
                  />
                </h2>
              </EuiTitle>
            </EuiFlexItem>

            <EuiFlexItem grow={false}>
              <AnomalyTimelineHelpPopover />
            </EuiFlexItem>

            {menuPanels[0].items!.length > 0 ? (
              <EuiFlexItem
                grow={false}
                css={{ marginLeft: 'auto !important', alignSelf: 'baseline' }}
              >
                <EuiPopover
                  button={
                    <EuiButtonIcon
                      size="s"
                      aria-label={i18n.translate('xpack.ml.explorer.swimlaneActions', {
                        defaultMessage: 'Actions',
                      })}
                      color="text"
                      display="base"
                      isSelected={isMenuOpen}
                      iconType="boxesHorizontal"
                      onClick={setIsMenuOpen.bind(null, !isMenuOpen)}
                      data-test-subj="mlAnomalyTimelinePanelMenu"
                    />
                  }
                  isOpen={isMenuOpen}
                  closePopover={setIsMenuOpen.bind(null, false)}
                  panelPaddingSize="none"
                  anchorPosition="downLeft"
                >
                  <EuiContextMenu initialPanelId={0} panels={menuPanels} />
                </EuiPopover>
              </EuiFlexItem>
            ) : null}
          </EuiFlexGroup>

          <EuiSpacer size="s" />

          <EuiFlexGroup direction="row" gutterSize="m" responsive={false} alignItems="baseline">
            {viewBySwimlaneOptions.length > 0 && (
              <>
                <EuiFlexItem grow={false}>
                  <EuiSelect
                    prepend={i18n.translate('xpack.ml.explorer.viewByLabel', {
                      defaultMessage: 'View by',
                    })}
                    compressed
                    id="selectViewBy"
                    options={mapSwimlaneOptionsToEuiOptions(viewBySwimlaneOptions)}
                    value={viewBySwimlaneFieldName}
                    onChange={(e) => {
                      anomalyTimelineStateService.setViewBySwimLaneFieldName(e.target.value);
                    }}
                  />
                </EuiFlexItem>
              </>
            )}

            <EuiFlexItem grow={true} css={{ maxWidth: '500px' }}>
              <SeverityControl
                value={severityUpdate ?? 0}
                onChange={useCallback((update: number | undefined) => {
                  setSeverityUpdate(update);
                }, [])}
              />
            </EuiFlexItem>
          </EuiFlexGroup>

          <EuiSpacer size="m" />

          <EuiFlexGroup direction="row" gutterSize="m" responsive={false} alignItems="center">
            <EuiFlexItem grow={false}>
              <EuiText size={'xs'} color={'subdued'}>
                {viewByLoadedForTimeFormatted && (
                  <FormattedMessage
                    id="xpack.ml.explorer.sortedByMaxAnomalyScoreForTimeFormattedLabel"
                    defaultMessage="(Sorted by max anomaly score for {viewByLoadedForTimeFormatted})"
                    values={{ viewByLoadedForTimeFormatted }}
                  />
                )}
                {isDefined(viewByLoadedForTimeFormatted) ? null : (
                  <FormattedMessage
                    id="xpack.ml.explorer.sortedByMaxAnomalyScoreLabel"
                    defaultMessage="(Sorted by max anomaly score)"
                  />
                )}
                {filterActive === true && viewBySwimlaneFieldName === VIEW_BY_JOB_LABEL && (
                  <FormattedMessage
                    id="xpack.ml.explorer.jobScoreAcrossAllInfluencersLabel"
                    defaultMessage="(Job score across all influencers)"
                  />
                )}
              </EuiText>
            </EuiFlexItem>
            <EuiFlexItem grow={false} css={{ visibility: selectedCells ? 'visible' : 'hidden' }}>
              <EuiButtonEmpty
                size="xs"
                onClick={setSelectedCells.bind(anomalyTimelineStateService, undefined)}
                data-test-subj="mlAnomalyTimelineClearSelection"
              >
                <FormattedMessage
                  id="xpack.ml.explorer.clearSelectionLabel"
                  defaultMessage="Clear selection"
                />
              </EuiButtonEmpty>
            </EuiFlexItem>
          </EuiFlexGroup>

          <EuiSpacer size="m" />

          {annotationXDomain && Array.isArray(annotations) && annotations.length > 0 ? (
            <>
              <MlTooltipComponent>
                {(tooltipService) => (
                  <SwimlaneAnnotationContainer
                    chartWidth={swimlaneContainerWidth!}
                    domain={annotationXDomain}
                    annotationsData={annotations}
                    tooltipService={tooltipService}
                  />
                )}
              </MlTooltipComponent>
              <EuiSpacer size="m" />
            </>
          ) : null}

          <SwimLaneWrapper
            selection={overallCellSelection}
            swimlaneContainerWidth={swimlaneContainerWidth}
            swimLaneData={overallSwimlaneData as OverallSwimlaneData}
          >
            <SwimlaneContainer
              id="overall"
              data-test-subj="mlAnomalyExplorerSwimlaneOverall"
              filterActive={filterActive}
              timeBuckets={timeBuckets}
              swimlaneData={overallSwimlaneData as OverallSwimlaneData}
              swimlaneType={SWIMLANE_TYPE.OVERALL}
              selection={overallCellSelection}
              onCellsSelection={setSelectedCells}
              onResize={onResize}
              isLoading={loading}
              noDataWarning={
                <EuiText textAlign={'center'}>
                  <h5>
                    <NoOverallData />
                  </h5>
                </EuiText>
              }
              showTimeline={false}
              showLegend={false}
              yAxisWidth={Y_AXIS_LABEL_WIDTH}
              chartsService={chartsService}
            />
          </SwimLaneWrapper>

          <EuiSpacer size="m" />
          {viewBySwimlaneOptions.length > 0 && (
            <SwimlaneContainer
              id="view_by"
              data-test-subj="mlAnomalyExplorerSwimlaneViewBy"
              filterActive={filterActive}
              timeBuckets={timeBuckets}
              showLegend={false}
              swimlaneData={viewBySwimlaneData as ViewBySwimLaneData}
              swimlaneType={SWIMLANE_TYPE.VIEW_BY}
              selection={selectedCells}
              onCellsSelection={setSelectedCells}
              onResize={onResize}
              fromPage={viewByFromPage}
              perPage={viewByPerPage}
              swimlaneLimit={swimlaneLimit}
              chartsService={chartsService}
              onPaginationChange={({ perPage: perPageUpdate, fromPage: fromPageUpdate }) => {
                if (perPageUpdate) {
                  anomalyTimelineStateService.setSwimLanePagination({
                    viewByPerPage: perPageUpdate,
                  });
                }
                if (fromPageUpdate) {
                  anomalyTimelineStateService.setSwimLanePagination({
                    viewByFromPage: fromPageUpdate,
                  });
                }
              }}
              isLoading={loading || viewBySwimlaneDataLoading}
              yAxisWidth={Y_AXIS_LABEL_WIDTH}
              noDataWarning={
                <EuiText textAlign={'center'}>
                  <h5>
                    {typeof viewBySwimlaneFieldName === 'string' ? (
                      viewBySwimlaneFieldName === VIEW_BY_JOB_LABEL ? (
                        <FormattedMessage
                          id="xpack.ml.explorer.noResultForSelectedJobsMessage"
                          defaultMessage="No results found for selected {jobsCount, plural, one {job} other {jobs}}"
                          values={{ jobsCount: selectedJobs?.length ?? 1 }}
                        />
                      ) : (
                        <ExplorerNoInfluencersFound
                          viewBySwimlaneFieldName={viewBySwimlaneFieldName}
                          showFilterMessage={filterActive === true}
                        />
                      )
                    ) : null}
                  </h5>
                </EuiText>
              }
            />
          )}
        </EuiPanel>
        {selectedSwimlane && selectedJobs ? (
          <SavedObjectSaveModalDashboard
            canSaveByReference={false}
            objectType={i18n.translate('xpack.ml.cases.anomalySwimLane.displayName', {
              defaultMessage: 'Anomaly swim lane',
            })}
            documentInfo={{
              title: getDefaultSwimlanePanelTitle(mergedGroupsAndJobsIds),
            }}
            onClose={() => {
              setSelectedSwimlane(undefined);
            }}
            onSave={onSaveCallback}
          />
        ) : null}
      </>
    );
  },
  (prevProps, nextProps) => {
    return isEqual(prevProps.explorerState, nextProps.explorerState);
  }
);<|MERGE_RESOLUTION|>--- conflicted
+++ resolved
@@ -66,12 +66,9 @@
 import { getTimeBoundsFromSelection } from './hooks/use_selected_cells';
 import { SwimLaneWrapper } from './alerts';
 import { Y_AXIS_LABEL_WIDTH } from './constants';
-<<<<<<< HEAD
 import { TITLES } from '../../cases/constants';
-=======
 import type { ExplorerState } from './explorer_data';
 import { useJobSelection } from './hooks/use_job_selection';
->>>>>>> a66c1399
 
 function mapSwimlaneOptionsToEuiOptions(options: string[]) {
   return options.map((option) => ({
