<!DOCTYPE html>
<html>
  <head>
    <title>Kibana4 Tests</title>

    <link rel="stylesheet" href="/node_modules/mocha/mocha.css" />
    <script src="/node_modules/expect.js/index.js"></script>
    <script src="/node_modules/mocha/mocha.js"></script>
    <script src="/src/kibana/bower_components/requirejs/require.js"></script>
    <script src="/src/kibana/require.config.js"></script>

    <script>(function () {
      var COVERAGE = !!(/coverage/i.test(window.location.search));
      var SAUCELABS = !!(/saucelabs/i.test(window.location.search));

      mocha.setup({
        ui: 'bdd',
        reporter: 'html'
      });

      require.config({
        baseUrl: '/',
        paths: {
          config: '/config',
          test_utils: '../../test/utils',
          fixtures: '../../test/unit/fixtures',
          vislib_fixtures: '../../test/unit/specs/vislib/fixture',
          specs: '../../test/unit/specs',
          sinon: '../../test/utils/sinon',
          bluebird: 'bower_components/bluebird/js/browser/bluebird',
          angular: 'bower_components/angular-mocks/angular-mocks',
          angular_src: 'bower_components/angular/angular',
          screencast_reporter_css: '../../node_modules/mocha-screencast-reporter/screencast-reporter',
          ScreencastReporter: '../../node_modules/mocha-screencast-reporter/screencast-reporter'
        },
        shim: {
          angular: {
            deps: [
              'jquery',
              'angular_src'
            ],
            exports: 'angular'
          },
          'sinon/sinon': {
            deps: [
              'sinon/sinon-timers-1.8.2'
            ],
            exports: 'sinon'
          }
        },
        waitSeconds: 6000,
        // mark all requested files with instrument query param
        urlArgs: COVERAGE ? 'instrument=true' : void 0
      });

      function setupCoverage(done) {
        document.title = document.title.replace('Tests', 'Coverage');
        require([
          'test_utils/istanbul_reporter/reporter'
        ], function (IstanbulReporter) {
          mocha.reporter(IstanbulReporter);
          done();
        });
      }

      function setupSaucelabsReporter(done) {
        require([
          'ScreencastReporter',
          'css!screencast_reporter_css'
        ], function (ScreencastReporter) {
          mocha.reporter(ScreencastReporter);
          done();
        });
      }

      function runTests() {
        require([
          'kibana',
          'sinon/sinon',
          'angular'
        ], loadSpecs);
      }

      function loadSpecs(kibana, sinon) {
        require([
          'specs/apps/discover/hit_sort_fn',
          'specs/apps/discover/directives/table',
          'specs/apps/discover/directives/discover_field',
          'specs/apps/discover/directives/field_chooser',
          'specs/apps/discover/directives/field_calculator',
          'specs/apps/discover/segmented_fetch',
          'specs/directives/confirm-click',
          'specs/directives/css_truncate',
          'specs/directives/timepicker',
          'specs/directives/truncate',
          'specs/directives/typeahead',
          'specs/directives/spinner',
          'specs/directives/validate_query',
          'specs/directives/validate_json',
          'specs/filters/field_type',
          'specs/filters/uriescape',
          'specs/filters/moment',
          'specs/filters/rison',
          'specs/filters/short_dots',
          'specs/filters/start_from',
          'specs/services/debounce',
          'specs/services/storage',
          'specs/services/persisted_log',
          'specs/services/url',
          'specs/utils/datemath',
          'specs/utils/interval',
          'specs/utils/versionmath',
          'specs/utils/routes/index',
          'specs/utils/sequencer',
          'specs/utils/html_escape',
          'specs/courier/search_source/_get_normalized_sort',
          'specs/factories/base_object',
          'specs/state_management/state',
          'specs/state_management/global_state',
          'specs/state_management/app_state',
          'specs/utils/diff_object',
          'specs/factories/events',
          'specs/vislib/components/color',
          'specs/vislib/components/zero_injection',
          'specs/vislib/components/labels',
          'specs/vislib/lib/x_axis',
          'specs/vislib/lib/y_axis',
          'specs/vislib/lib/axis_title',
          'specs/vislib/lib/chart_title',
          'specs/vislib/lib/layout_types',
          'specs/vislib/lib/splits',
          'specs/vislib/lib/layout',
          'specs/vislib/lib/tooltip',
          'specs/vislib/lib/handler',
          'specs/vislib/lib/_error_handler',
          'specs/vislib/lib/data',
          'specs/vislib/lib/column_layout',
          'specs/vislib/lib/resize_checker',
          'specs/vislib/visualizations/_chart',
          'specs/vislib/visualizations/vis_types',
          'specs/vislib/index',
          'specs/vislib/vis',
          'specs/utils/diff_time_picker_vals',
          'specs/factories/events',
          'specs/index_patterns/_flatten_search_response',
          'specs/utils/indexed_array/index',
          'specs/directives/filter_bar',
          'specs/components/agg_types/index',
          'specs/components/agg_types/param_types/index',
          'specs/components/index_pattern/_pattern_to_wildcard',
          'specs/components/vis/index',
          'specs/components/reflow_watcher',
          'specs/registry/index',
          'specs/components/clipboard',
          'specs/components/agg_response/hierarchical/_build_hierarchical_data',
          'specs/components/agg_response/hierarchical/_extract_buckets',
          'specs/components/agg_response/hierarchical/_transform_aggregation',
          'specs/components/agg_response/hierarchical/_create_raw_data',
          'specs/components/agg_response/hierarchical/_array_to_linked_list',
<<<<<<< HEAD
          'specs/components/agg_response/hierarchical/_collect_branch'
=======
          'specs/components/agg_response/hierarchical/_collect_branch',
          'specs/components/agg_response/tabify/tabify_agg_response',
          'specs/plugins/vis_types/vislib/index'
>>>>>>> 2ea52477
        ], function () {
          bootstrap(kibana, sinon);
        });
      }

      function bootstrap(kibana, sinon) {
        kibana.load(function () {
          var xhr = sinon.useFakeXMLHttpRequest();

          window.mochaRunner = mocha.run().on('end', function () {
            window.mochaResults = this.stats;
            window.mochaResults.details = getFailedTests(this);
            xhr.restore();
          });

          function getFailedTests(runner) {
            var fails = [];
            var suiteStack = [];

            (function recurse(suite) {
              suiteStack.push(suite);

              (suite.tests || [])
              .filter(function (test) {
                return test.state !== 'passed' && test.state !== 'pending';
              })
              .forEach(function (test) {
                fails.push({
                  title: suiteStack.concat(test).reduce(function (title, suite) {
                    if (suite.title) {
                      return (title ? title + ' ' : '') + suite.title;
                    } else {
                      return title;
                    }
                  }, ''),
                  err: test.err ? (test.err.stack || test.err.message) : 'unknown error'
                });
              });

              (suite.suites || []).forEach(recurse);

              suiteStack.pop();
            }(runner.suite));

            return fails;
          }
        });
      }

      if (COVERAGE) {
        setupCoverage(runTests);
      }
      else if (SAUCELABS) {
        setupSaucelabsReporter(runTests);
      }
      else {
        runTests();
      }

    })();</script>
  </head>
  <body><div id="mocha"></div></body>
</html><|MERGE_RESOLUTION|>--- conflicted
+++ resolved
@@ -157,13 +157,9 @@
           'specs/components/agg_response/hierarchical/_transform_aggregation',
           'specs/components/agg_response/hierarchical/_create_raw_data',
           'specs/components/agg_response/hierarchical/_array_to_linked_list',
-<<<<<<< HEAD
-          'specs/components/agg_response/hierarchical/_collect_branch'
-=======
           'specs/components/agg_response/hierarchical/_collect_branch',
           'specs/components/agg_response/tabify/tabify_agg_response',
           'specs/plugins/vis_types/vislib/index'
->>>>>>> 2ea52477
         ], function () {
           bootstrap(kibana, sinon);
         });
