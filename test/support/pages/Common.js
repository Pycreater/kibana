--- conflicted
+++ resolved
@@ -149,19 +149,9 @@
 
         return Promise
         .try(block)
-<<<<<<< HEAD
-        .then(function tryForTimeSuccess() {
-          self.debug('tryForTime success in about ' + (lastTry - start) + ' milliseconds');
-          return (lastTry - start);
-        })
-        .catch(function tryForTimeCatch(err) {
-          self.debug('failed with "' + err.message + '"');
-          self.debug('trying again in 1/2 second');
-=======
         .catch(function tryForTimeCatch(err) {
           self.debug('tryForTime failure: ' + err.message);
           tempMessage = err.message;
->>>>>>> 4f863617
           return Promise.delay(retryDelay).then(attempt);
         });
       }
